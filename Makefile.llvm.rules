#===-- Makefile.rules - Common make rules for LLVM ---------*- Makefile -*--===#
#
#                     The LLVM Compiler Infrastructure
#
# This file is distributed under the University of Illinois Open Source
# License. See LICENSE.TXT for details.
#
#===------------------------------------------------------------------------===#
#
# This file is included by all of the LLVM makefiles.  For details on how to use
# it properly, please see the document MakefileGuide.html in the docs directory.
#
#===-----------------------------------------------------------------------====#

################################################################################
# TARGETS: Define standard targets that can be invoked
################################################################################

#--------------------------------------------------------------------
# Define the various target sets
#--------------------------------------------------------------------
RecursiveTargets := all clean clean-all install uninstall install-bytecode \
                    unitcheck
LocalTargets     := all-local clean-local clean-all-local check-local \
                    install-local printvars uninstall-local \
		    install-bytecode-local
TopLevelTargets  := check dist dist-check dist-clean dist-gzip dist-bzip2 \
                    dist-zip unittests
UserTargets      := $(RecursiveTargets) $(LocalTargets) $(TopLevelTargets)
InternalTargets  := preconditions distdir dist-hook

################################################################################
# INITIALIZATION: Basic things the makefile needs
################################################################################

#--------------------------------------------------------------------
# Set the VPATH so that we can find source files.
#--------------------------------------------------------------------
VPATH=$(PROJ_SRC_DIR)

#--------------------------------------------------------------------
# Reset the list of suffixes we know how to build.
#--------------------------------------------------------------------
.SUFFIXES:
.SUFFIXES: .c .cpp .cc .h .hpp .o .a .td .ps .dot .m .mm
.SUFFIXES: $(SHLIBEXT) $(SUFFIXES)

#--------------------------------------------------------------------
# Mark all of these targets as phony to avoid implicit rule search
#--------------------------------------------------------------------
.PHONY: $(UserTargets) $(InternalTargets)

#--------------------------------------------------------------------
# Make sure all the user-target rules are double colon rules and
# they are defined first.
#--------------------------------------------------------------------

$(UserTargets)::

#------------------------------------------------------------------------
# LLVMBuild Integration
#------------------------------------------------------------------------
#
# We use llvm-build to generate all the data required by the Makefile based
# build system in one swoop:
#
#  - We generate a file (a Makefile fragment) in the object root which contains
#    all the definitions that are required by Makefiles across the entire
#    project.
#
#  - We generate the library table used by llvm-config.
#
#  - We generate the dependencies for the Makefile fragment, so that we will
#    automatically reconfigure outselves.

# The path to the llvm-build tool itself.
LLVMBuildTool	:= $(PROJ_SRC_ROOT)/utils/llvm-build/llvm-build

# The files we are going to generate using llvm-build.
LLVMBuildMakeFrag := $(PROJ_OBJ_ROOT)/Makefile.llvmbuild
LLVMBuildCMakeFrag := $(PROJ_OBJ_ROOT)/LLVMBuild.cmake
LLVMBuildCMakeExportsFrag := $(PROJ_OBJ_ROOT)/cmake/modules/LLVMBuildExports.cmake
LLVMBuildMakeFrags := \
	$(LLVMBuildMakeFrag) \
	$(LLVMBuildCMakeFrag) \
	$(LLVMBuildCMakeExportsFrag)
LLVMConfigLibraryDependenciesInc := \
	$(PROJ_OBJ_ROOT)/tools/llvm-config/LibraryDependencies.inc

# This is for temporary backwards compatibility.
ifndef TARGET_NATIVE_ARCH
TARGET_NATIVE_ARCH := $(ARCH)
endif

# The rule to create the LLVMBuild Makefile fragment as well as the llvm-config
# library table.
#
# Note that this target gets its real dependencies generated for us by
# llvm-build.
#
# We include a dependency on this Makefile to ensure that changes to the
# generation command get picked up.
$(LLVMBuildMakeFrags): $(PROJ_SRC_ROOT)/Makefile.rules \
		       $(PROJ_OBJ_ROOT)/Makefile.config
	$(Echo) Constructing LLVMBuild project information.
	$(Verb)$(PYTHON) $(LLVMBuildTool) \
	  --native-target "$(TARGET_NATIVE_ARCH)" \
	  --enable-targets "$(TARGETS_TO_BUILD)" \
	  --enable-optional-components "$(OPTIONAL_COMPONENTS)" \
	  --write-library-table $(LLVMConfigLibraryDependenciesInc) \
	  --write-make-fragment $(LLVMBuildMakeFrag) \
	  --write-cmake-fragment $(LLVMBuildCMakeFrag) \
	  --write-cmake-exports-fragment $(LLVMBuildCMakeExportsFrag)

# For completeness, let Make know how the extra files are generated.
$(LLVMConfigLibraryDependenciesInc): $(LLVMBuildMakeFrags)

# Include the generated Makefile fragment.
#
# We currently only include the dependencies for the fragment itself if we are
# at the top-level. Otherwise, recursive invocations would ends up doing
# substantially more redundant stat'ing.
#
# This means that we won't properly regenerate things for developers used to
# building from a subdirectory, but that is always somewhat unreliable.
ifeq ($(LEVEL),.)
LLVMBUILD_INCLUDE_DEPENDENCIES := 1

# Clean the generated makefile fragment at the top-level.
clean-local::
	-$(Verb) $(RM) -f $(LLVMBuildMakeFrags)
endif
-include $(LLVMBuildMakeFrag)

################################################################################
# PRECONDITIONS: that which must be built/checked first
################################################################################

SrcMakefiles       := $(filter %Makefile %Makefile.tests,\
                      $(wildcard $(PROJ_SRC_DIR)/Makefile*))
ObjMakefiles       := $(subst $(PROJ_SRC_DIR),$(PROJ_OBJ_DIR),$(SrcMakefiles))
ConfigureScript    := $(PROJ_SRC_ROOT)/configure
ConfigStatusScript := $(PROJ_OBJ_ROOT)/config.status
MakefileConfigIn   := $(strip $(wildcard $(PROJ_SRC_ROOT)/Makefile.config.in))
MakefileCommonIn   := $(strip $(wildcard $(PROJ_SRC_ROOT)/Makefile.common.in))
MakefileConfig     := $(PROJ_OBJ_ROOT)/Makefile.config
MakefileCommon     := $(PROJ_OBJ_ROOT)/Makefile.common
PreConditions      := $(ConfigStatusScript) $(ObjMakefiles)
ifneq ($(MakefileCommonIn),)
PreConditions      += $(MakefileCommon)
endif

ifneq ($(MakefileConfigIn),)
PreConditions      += $(MakefileConfig)
endif

preconditions: $(PreConditions)

#------------------------------------------------------------------------
# Make sure the BUILT_SOURCES are built first
#------------------------------------------------------------------------
$(filter-out clean clean-local,$(UserTargets)):: $(BUILT_SOURCES)

clean-all-local::
ifneq ($(strip $(BUILT_SOURCES)),)
	-$(Verb) $(RM) -f $(BUILT_SOURCES)
endif

ifneq ($(PROJ_OBJ_ROOT),$(PROJ_SRC_ROOT))
spotless:
	$(Verb) if test -x config.status ; then \
	  $(EchoCmd) Wiping out $(PROJ_OBJ_ROOT) ; \
	  $(MKDIR) .spotless.save ; \
	  $(MV) config.status .spotless.save ; \
	  $(MV) mklib  .spotless.save ; \
	  $(MV) projects  .spotless.save ; \
	  $(RM) -rf * ; \
	  $(MV) .spotless.save/config.status . ; \
	  $(MV) .spotless.save/mklib . ; \
	  $(MV) .spotless.save/projects . ; \
	  $(RM) -rf .spotless.save ; \
	  $(EchoCmd) Rebuilding configuration of $(PROJ_OBJ_ROOT) ; \
	  $(ConfigStatusScript) --recheck $(ConfigureScriptFLAGS) && \
	  $(ConfigStatusScript) ; \
	else \
	  $(EchoCmd) "make spotless" can only be run from $(PROJ_OBJ_ROOT); \
	fi
else
spotless:
	$(EchoCmd) "spotless target not supported for objdir == srcdir"
endif

$(BUILT_SOURCES) : $(ObjMakefiles)

#------------------------------------------------------------------------
# Make sure we're not using a stale configuration
#------------------------------------------------------------------------
reconfigure:
	$(Echo) Reconfiguring $(PROJ_OBJ_ROOT)
	$(Verb) cd $(PROJ_OBJ_ROOT) && \
	  $(ConfigStatusScript) --recheck $(ConfigureScriptFLAGS) && \
	  $(ConfigStatusScript)

.PRECIOUS: $(ConfigStatusScript)
$(ConfigStatusScript): $(ConfigureScript)
	$(Echo) Reconfiguring with $<
	$(Verb) cd $(PROJ_OBJ_ROOT) && \
	  $(ConfigStatusScript) --recheck $(ConfigureScriptFLAGS) && \
	  $(ConfigStatusScript)

#------------------------------------------------------------------------
# Make sure the configuration makefile is up to date
#------------------------------------------------------------------------
ifneq ($(MakefileConfigIn),)
$(MakefileConfig): $(MakefileConfigIn) $(ConfigStatusScript)
	$(Echo) Regenerating $@
	$(Verb) cd $(PROJ_OBJ_ROOT) ; $(ConfigStatusScript) Makefile.config
endif

ifneq ($(MakefileCommonIn),)
$(MakefileCommon): $(MakefileCommonIn) $(ConfigStatusScript)
	$(Echo) Regenerating $@
	$(Verb) cd $(PROJ_OBJ_ROOT) ; $(ConfigStatusScript) Makefile.common
endif

#------------------------------------------------------------------------
# If the Makefile in the source tree has been updated, copy it over into the
# build tree. But, only do this if the source and object makefiles differ
#------------------------------------------------------------------------
ifndef PROJ_MAKEFILE
PROJ_MAKEFILE := $(PROJ_SRC_DIR)/Makefile
endif

ifneq ($(PROJ_OBJ_DIR),$(PROJ_SRC_DIR))

Makefile: $(PROJ_MAKEFILE) $(ExtraMakefiles)
	$(Echo) "Updating Makefile"
	$(Verb) $(MKDIR) $(@D)
	$(Verb) $(CP) -f $< $@

# Copy the Makefile.* files unless we're in the root directory which avoids
# the copying of Makefile.config.in or other things that should be explicitly
# taken care of.
$(PROJ_OBJ_DIR)/Makefile% : $(PROJ_MAKEFILE)%
	@case '$?' in \
          *Makefile.rules) ;; \
          *.in) ;; \
          *) $(EchoCmd) "Updating $(@F)" ; \
	     $(MKDIR) $(@D) ; \
	     $(CP) -f $< $@ ;; \
	esac

endif

#------------------------------------------------------------------------
# Set up the basic dependencies
#------------------------------------------------------------------------
$(UserTargets):: $(PreConditions)

all:: all-local
clean:: clean-local
clean-all:: clean-local clean-all-local
install:: install-local
uninstall:: uninstall-local
install-local:: all-local
install-bytecode:: install-bytecode-local

###############################################################################
# VARIABLES: Set up various variables based on configuration data
###############################################################################

# Variable for if this make is for a "cleaning" target
ifneq ($(strip $(filter clean clean-local dist-clean,$(MAKECMDGOALS))),)
  IS_CLEANING_TARGET=1
endif

#--------------------------------------------------------------------
# Variables derived from configuration we are building
#--------------------------------------------------------------------

CPP.Defines :=
ifeq ($(ENABLE_OPTIMIZED),1)
  BuildMode := Release
  # Don't use -fomit-frame-pointer on Darwin or FreeBSD.
  ifneq ($(HOST_OS), $(filter $(HOST_OS), Cygwin Darwin DragonFly FreeBSD GNU/kFreeBSD))
    OmitFramePointer := -fomit-frame-pointer
  endif

  CXX.Flags += $(OPTIMIZE_OPTION) $(OmitFramePointer)
  C.Flags   += $(OPTIMIZE_OPTION) $(OmitFramePointer)
  LD.Flags  += $(OPTIMIZE_OPTION)
  ifdef DEBUG_SYMBOLS
    BuildMode := $(BuildMode)+Debug
    CXX.Flags += -g
    C.Flags   += -g
    KEEP_SYMBOLS := 1
  endif
else
  ifdef NO_DEBUG_SYMBOLS
    BuildMode := Unoptimized
    CXX.Flags +=
    C.Flags   +=
    KEEP_SYMBOLS := 1
  else
    BuildMode := Debug
    ifeq ($(ENABLE_SPLIT_DWARF), 1)
    CXX.Flags += -gsplit-dwarf
    C.Flags   += -gsplit-dwarf
    else
    CXX.Flags += -g
    C.Flags   += -g
    endif
    KEEP_SYMBOLS := 1
  endif
endif

ifeq ($(ENABLE_LIBCPP),1)
  CXX.Flags +=  -stdlib=libc++
  LD.Flags +=  -stdlib=libc++
endif

ifeq ($(ENABLE_CXX1Y),1)
  CXX.Flags += -std=c++1y
else
  ifeq ($(HOST_OS), $(filter $(HOST_OS), Cygwin MingW))
    # MinGW and Cygwin are a bit stricter and lack things like
    # 'strdup', 'stricmp', etc in c++11 mode.
    CXX.Flags += -std=gnu++11
 else
    CXX.Flags += -std=c++11
 endif
endif

ifeq ($(ENABLE_WERROR),1)
  CXX.Flags += -Werror
  C.Flags += -Werror
endif

ifeq ($(ENABLE_PROFILING),1)
  BuildMode := $(BuildMode)+Profile
  CXX.Flags := $(filter-out -fomit-frame-pointer,$(CXX.Flags)) -pg -g
  C.Flags   := $(filter-out -fomit-frame-pointer,$(C.Flags)) -pg -g
  LD.Flags  := $(filter-out -fomit-frame-pointer,$(LD.Flags)) -pg
  KEEP_SYMBOLS := 1
endif

ifeq ($(ENABLE_VISIBILITY_INLINES_HIDDEN),1)
    CXX.Flags += -fvisibility-inlines-hidden
endif

ifdef ENABLE_EXPENSIVE_CHECKS
  # GNU libstdc++ uses RTTI if you define _GLIBCXX_DEBUG, which we did above.
  # See http://gcc.gnu.org/bugzilla/show_bug.cgi?id=40160
  REQUIRES_RTTI := 1
endif

# IF REQUIRES_EH=1 is specified then don't disable exceptions
ifndef REQUIRES_EH
  CXX.Flags += -fno-exceptions
else
  # If the library requires EH, it also requires RTTI.
  REQUIRES_RTTI := 1
endif

ifdef REQUIRES_FRAME_POINTER
  CXX.Flags := $(filter-out -fomit-frame-pointer,$(CXX.Flags))
  C.Flags   := $(filter-out -fomit-frame-pointer,$(C.Flags))
  LD.Flags  := $(filter-out -fomit-frame-pointer,$(LD.Flags))
endif

# If REQUIRES_RTTI=1 is specified then don't disable run-time type id.
ifneq ($(REQUIRES_RTTI), 1)
  CXX.Flags += -fno-rtti
endif

ifeq ($(ENABLE_COVERAGE),1)
  BuildMode := $(BuildMode)+Coverage
  CXX.Flags += -ftest-coverage -fprofile-arcs
  C.Flags   += -ftest-coverage -fprofile-arcs
  LD.Flags   += -ftest-coverage -fprofile-arcs
endif

# If DISABLE_ASSERTIONS=1 is specified (make command line or configured),
# then disable assertions by defining the appropriate preprocessor symbols.
ifeq ($(DISABLE_ASSERTIONS),1)
  CPP.Defines += -DNDEBUG
else
  BuildMode := $(BuildMode)+Asserts
  CPP.Defines += -D_DEBUG
endif

# If ENABLE_EXPENSIVE_CHECKS=1 is specified (make command line or
# configured), then enable expensive checks by defining the
# appropriate preprocessor symbols.
ifeq ($(ENABLE_EXPENSIVE_CHECKS),1)
  BuildMode := $(BuildMode)+Checks
  CPP.Defines += -D_GLIBCXX_DEBUG -DXDEBUG
endif

# LOADABLE_MODULE implies several other things so we force them to be
# defined/on.
ifdef LOADABLE_MODULE
  SHARED_LIBRARY := 1
  LINK_LIBS_IN_SHARED := 1
endif

ifdef SHARED_LIBRARY
  ENABLE_PIC := 1
  PIC_FLAG = "(PIC)"
endif

ifeq ($(ENABLE_PIC),1)
  ifeq ($(HOST_OS), $(filter $(HOST_OS), Cygwin MingW))
    # Nothing. Win32 defaults to PIC and warns when given -fPIC
  else
    ifeq ($(HOST_OS),Darwin)
      # Common symbols not allowed in dylib files
      CXX.Flags += -fno-common
      C.Flags   += -fno-common
    else
      # Linux and others; pass -fPIC
      CXX.Flags += -fPIC
      C.Flags   += -fPIC
    endif
  endif
else
  ifeq ($(HOST_OS),Darwin)
      CXX.Flags += -mdynamic-no-pic
      C.Flags   += -mdynamic-no-pic
  endif
endif

# Support makefile variable to disable any kind of timestamp/non-deterministic
# info from being used in the build.
ifeq ($(ENABLE_TIMESTAMPS),1)
  DOTDIR_TIMESTAMP_COMMAND := $(DATE)
else
  DOTDIR_TIMESTAMP_COMMAND := echo 'Created.'
endif

ifeq ($(HOST_OS),MingW)
  # Work around PR4957
  CPP.Defines += -D__NO_CTYPE_INLINE
  ifeq ($(LLVM_CROSS_COMPILING),1)
    # Work around http://bugs.debian.org/cgi-bin/bugreport.cgi?bug=525016
    ifdef TOOLNAME
      LD.Flags += -Wl,--allow-multiple-definition
    endif
  endif
endif

CXX.Flags     += -Woverloaded-virtual
CPP.BaseFlags += $(CPP.Defines)
AR.Flags      := cru

# Make Floating point IEEE compliant on Alpha.
ifeq ($(ARCH),Alpha)
  CXX.Flags     += -mieee
  CPP.BaseFlags += -mieee
ifeq ($(ENABLE_PIC),0)
  CXX.Flags     += -fPIC
  CPP.BaseFlags += -fPIC
endif

  LD.Flags += -Wl,--no-relax
endif

# GNU ld/PECOFF accepts but ignores them below;
#   --version-script
#   --export-dynamic
#   --rpath
# FIXME: autoconf should be aware of them.
ifneq (,$(filter $(HOST_OS),Cygwin MingW))
  HAVE_LINK_VERSION_SCRIPT := 0
  RPATH :=
  RDYNAMIC := -Wl,--export-all-symbols
endif

#--------------------------------------------------------------------
# Directory locations
#--------------------------------------------------------------------
TargetMode :=
ifeq ($(LLVM_CROSS_COMPILING),1)
  BuildLLVMToolDir := $(LLVM_OBJ_ROOT)/BuildTools/$(BuildMode)/bin
endif

ObjRootDir  := $(PROJ_OBJ_DIR)/$(BuildMode)
ObjDir      := $(ObjRootDir)
LibDir      := $(PROJ_OBJ_ROOT)/$(BuildMode)/lib
ToolDir     := $(PROJ_OBJ_ROOT)/$(BuildMode)/bin
ExmplDir    := $(PROJ_OBJ_ROOT)/$(BuildMode)/examples
LLVMLibDir  := $(LLVM_OBJ_ROOT)/$(BuildMode)/lib
LLVMToolDir := $(LLVM_OBJ_ROOT)/$(BuildMode)/bin
LLVMExmplDir:= $(LLVM_OBJ_ROOT)/$(BuildMode)/examples

#--------------------------------------------------------------------
# Locations of shared libraries
#--------------------------------------------------------------------

SharedPrefix     := lib
SharedLibDir     := $(LibDir)
LLVMSharedLibDir := $(LLVMLibDir)

# Win32.DLL prefers to be located on the "PATH" of binaries.
ifeq ($(HOST_OS), $(filter $(HOST_OS), Cygwin MingW))
  SharedLibDir     := $(ToolDir)
  LLVMSharedLibDir := $(LLVMToolDir)

  ifeq ($(HOST_OS),Cygwin)
    SharedPrefix  := cyg
  else
    SharedPrefix  :=
  endif
endif

#--------------------------------------------------------------------
# Full Paths To Compiled Tools and Utilities
#--------------------------------------------------------------------
EchoCmd  := $(ECHO) llvm[$(MAKELEVEL)]:
ifdef BUILD_DIRS_ONLY
EchoCmd  := $(EchoCmd) "(build tools)":
endif

Echo     := @$(EchoCmd)
ifndef LLVMAS
LLVMAS   := $(LLVMToolDir)/llvm-as$(EXEEXT)
endif
ifndef LLVM_TBLGEN
  ifeq ($(LLVM_CROSS_COMPILING),1)
    LLVM_TBLGEN   := $(BuildLLVMToolDir)/llvm-tblgen$(BUILD_EXEEXT)
  else
    LLVM_TBLGEN   := $(LLVMToolDir)/llvm-tblgen$(EXEEXT)
  endif
endif
ifeq ($(LLVM_CROSS_COMPILING),1)
  LLVM_CONFIG := $(BuildLLVMToolDir)/llvm-config$(BUILD_EXEEXT)
else
  LLVM_CONFIG := $(LLVMToolDir)/llvm-config$(EXEEXT)
endif
ifndef LLVMDIS
LLVMDIS  := $(LLVMToolDir)/llvm-dis$(EXEEXT)
endif
ifndef LLI
LLI      := $(LLVMToolDir)/lli$(EXEEXT)
endif
ifndef LLC
LLC      := $(LLVMToolDir)/llc$(EXEEXT)
endif
ifndef LOPT
LOPT     := $(LLVMToolDir)/opt$(EXEEXT)
endif
ifndef LBUGPOINT
LBUGPOINT := $(LLVMToolDir)/bugpoint$(EXEEXT)
endif
ifndef LLVMLINK
LLVMLINK      := $(LLVMToolDir)/llvm-link$(EXEEXT)
endif

#--------------------------------------------------------------------
# Adjust to user's request
#--------------------------------------------------------------------

ifeq ($(HOST_OS),Darwin)
 ifdef MACOSX_DEPLOYMENT_TARGET
  DARWIN_VERSION := $(MACOSX_DEPLOYMENT_TARGET)
 else
  DARWIN_VERSION := `sw_vers -productVersion`
 endif
  # Strip a number like 10.4.7 to 10.4
  DARWIN_VERSION := $(shell echo $(DARWIN_VERSION)| sed -E 's/(10.[0-9]+).*/\1/')
  # Get "4" out of 10.4 for later pieces in the makefile.
  DARWIN_MAJVERS := $(shell echo $(DARWIN_VERSION)| sed -E 's/10.([0-9]+).*/\1/')

  LoadableModuleOptions := -Wl,-flat_namespace -Wl,-undefined,suppress
  SharedLinkOptions := -dynamiclib
  ifdef DEPLOYMENT_TARGET
    SharedLinkOptions += $(DEPLOYMENT_TARGET)
  else
    ifneq ($(ARCH),ARM)
      SharedLinkOptions += -mmacosx-version-min=$(DARWIN_VERSION)
    endif
  endif
else
  SharedLinkOptions=-shared
endif

ifeq ($(TARGET_OS),Darwin)
  ifdef DEPLOYMENT_TARGET
    TargetCommonOpts += $(DEPLOYMENT_TARGET)
  else
    ifneq ($(ARCH),ARM)
      TargetCommonOpts += -mmacosx-version-min=$(DARWIN_VERSION)
    endif
  endif
endif

ifdef SHARED_LIBRARY
ifneq ($(HOST_OS), $(filter $(HOST_OS), Cygwin MingW))
ifneq ($(HOST_OS),Darwin)
  LD.Flags += $(RPATH) -Wl,'$$ORIGIN'
else
  LD.Flags += -Wl,-install_name  -Wl,"@rpath/lib$(LIBRARYNAME)$(SHLIBEXT)"
endif
endif
endif

ifdef TOOL_VERBOSE
  C.Flags += -v
  CXX.Flags += -v
  LD.Flags += -v
  VERBOSE := 1
endif

# Adjust settings for verbose mode
ifndef VERBOSE
  Verb := @
  AR.Flags += >/dev/null 2>/dev/null
  ConfigureScriptFLAGS += >$(PROJ_OBJ_DIR)/configure.out 2>&1
else
  ConfigureScriptFLAGS :=
endif

# By default, strip symbol information from executable
ifndef KEEP_SYMBOLS
  Strip := $(PLATFORMSTRIPOPTS)
  StripWarnMsg := "(without symbols)"
  Install.StripFlag += -s
endif

# By default, strip dead symbols at link time
ifneq ($(HOST_OS), $(filter $(HOST_OS), Cygwin MingW))
ifneq ($(HOST_OS),Darwin)
ifneq ($(HOST_ARCH),Mips)
  CXX.Flags += -ffunction-sections -fdata-sections
endif
endif
endif
ifndef NO_DEAD_STRIP
  ifeq ($(HOST_OS),Darwin)
    LD.Flags += -Wl,-dead_strip
  else
    ifneq ($(HOST_OS), $(filter $(HOST_OS), Cygwin MingW))
      LD.Flags += -Wl,--gc-sections
    endif
  endif
endif

# Adjust linker flags for building an executable
ifneq ($(HOST_OS), $(filter $(HOST_OS), Cygwin MingW))
  ifndef TOOL_NO_EXPORTS
    LD.Flags += $(RDYNAMIC)
  endif
  ifneq ($(HOST_OS), Darwin)
    ifdef TOOLNAME
      LD.Flags += $(RPATH) -Wl,'$$ORIGIN/../lib'
    endif
  else
    ifneq ($(DARWIN_MAJVERS),4)
      LD.Flags += $(RPATH) -Wl,@executable_path/../lib
    endif
    ifeq ($(RC_XBS),YES)
      TempFile := $(shell mkdir -p ${OBJROOT}/dSYMs ; mktemp ${OBJROOT}/dSYMs/llvm-lto.XXXXXX)
      LD.Flags += -Wl,-object_path_lto -Wl,$(TempFile)
    endif
  endif
endif


#----------------------------------------------------------
# Options To Invoke Tools
#----------------------------------------------------------

ifdef EXTRA_LD_OPTIONS
LD.Flags += $(EXTRA_LD_OPTIONS)
endif

ifndef NO_PEDANTIC
CompileCommonOpts += -pedantic -Wno-long-long
endif
CompileCommonOpts += -Wall -W -Wno-unused-parameter -Wwrite-strings \
                     $(EXTRA_OPTIONS) $(COVERED_SWITCH_DEFAULT) \
                     $(NO_UNINITIALIZED) $(NO_MAYBE_UNINITIALIZED) \
                     $(NO_MISSING_FIELD_INITIALIZERS)
# Enable cast-qual for C++; the workaround is to use const_cast.
CXX.Flags += -Wcast-qual

ifeq ($(HOST_OS),HP-UX)
  CompileCommonOpts := -D_REENTRANT -D_HPUX_SOURCE
endif

# If we are building a universal binary on Mac OS X, pass extra options.  This
# is useful to people that want to link the LLVM libraries into their universal
# apps.
#
# The following can be optionally specified:
#   UNIVERSAL_SDK_PATH variable can be specified as a path to the SDK to use.
#      For Mac OS X 10.4 Intel machines, the traditional one is:
#      UNIVERSAL_SDK_PATH=/Developer/SDKs/MacOSX10.4u.sdk/
#   UNIVERSAL_ARCH can be optionally specified to be a list of architectures
#      to build for, e.g. UNIVERSAL_ARCH="i386 ppc ppc64".  This defaults to
#      i386/ppc only.
ifdef UNIVERSAL
  ifndef UNIVERSAL_ARCH
    UNIVERSAL_ARCH := i386 ppc
  endif
  UNIVERSAL_ARCH_OPTIONS := $(UNIVERSAL_ARCH:%=-arch %)
  TargetCommonOpts += $(UNIVERSAL_ARCH_OPTIONS)
  ifdef UNIVERSAL_SDK_PATH
    TargetCommonOpts += -isysroot $(UNIVERSAL_SDK_PATH)
  endif

  # Building universal cannot compute dependencies automatically.
  DISABLE_AUTO_DEPENDENCIES=1
else
  ifeq ($(TARGET_OS),Darwin)
    ifeq ($(ARCH),x86_64)
      TargetCommonOpts = -m64
    else
      ifeq ($(ARCH),x86)
        TargetCommonOpts = -m32
      endif
    endif
  endif
endif

ifeq ($(HOST_OS),SunOS)
CPP.BaseFlags += -include llvm/Support/Solaris.h
endif

ifeq ($(HOST_OS),AuroraUX)
CPP.BaseFlags += -include llvm/Support/Solaris.h
endif # !HOST_OS - AuroraUX.

# On Windows, SharedLibDir != LibDir. The order is important.
ifeq ($(HOST_OS), $(filter $(HOST_OS), Cygwin MingW))
  LD.Flags    += -L$(SharedLibDir) -L$(LibDir) -L$(LLVMToolDir) -L$(LLVMLibDir)
else
  LD.Flags    += -L$(LibDir) -L$(LLVMLibDir)
endif

CPP.BaseFlags += -D_GNU_SOURCE -D__STDC_CONSTANT_MACROS -D__STDC_FORMAT_MACROS -D__STDC_LIMIT_MACROS
# All -I flags should go here, so that they don't confuse llvm-config.
CPP.Flags     += $(sort -I$(PROJ_OBJ_DIR) -I$(PROJ_SRC_DIR) \
	         $(patsubst %,-I%/include,\
	         $(PROJ_OBJ_ROOT) $(PROJ_SRC_ROOT) \
	         $(LLVM_OBJ_ROOT) $(LLVM_SRC_ROOT))) \
	         $(CPP.BaseFlags)

ifeq ($(INCLUDE_BUILD_DIR),1)
  CPP.Flags   += -I$(ObjDir)
endif

# SHOW_DIAGNOSTICS support.
ifeq ($(SHOW_DIAGNOSTICS),1)
  Compile.Wrapper := env CC_LOG_DIAGNOSTICS=1 \
	                  CC_LOG_DIAGNOSTICS_FILE="$(LLVM_OBJ_ROOT)/$(BuildMode)/diags"
else
  Compile.Wrapper :=
endif

Compile.C     = $(Compile.Wrapper) \
	          $(CC) $(CPP.Flags) $(C.Flags) $(CFLAGS) $(CPPFLAGS) \
                $(TargetCommonOpts) $(CompileCommonOpts) -c
Compile.CXX   = $(Compile.Wrapper) \
	          $(CXX) $(CPP.Flags) $(CXX.Flags) $(CXXFLAGS) $(CPPFLAGS) \
                $(TargetCommonOpts) $(CompileCommonOpts) -c
Preprocess.CXX= $(Compile.Wrapper) \
	          $(CXX) $(CPP.Flags) $(TargetCommonOpts) $(CPPFLAGS) \
                $(CompileCommonOpts) $(CXX.Flags) -E
Link          = $(Compile.Wrapper) \
	          $(CXX) $(CXXFLAGS) $(LD.Flags) $(LDFLAGS) \
                $(TargetCommonOpts) $(Strip)

Preprocess.C  = $(CC) $(CPP.Flags) $(C.Flags) $(CPPFLAGS) \
                $(TargetCommonOpts) $(CompileCommonOpts) -E

ProgInstall   = $(INSTALL) $(Install.StripFlag) -m 0755
ScriptInstall = $(INSTALL) -m 0755
DataInstall   = $(INSTALL) -m 0644

# When compiling under Mingw/Cygwin, the tblgen tool expects Windows
# paths. In this case, the SYSPATH function (defined in
# Makefile.config) transforms Unix paths into Windows paths.
TableGen.Flags= -I $(call SYSPATH, $(PROJ_SRC_DIR)) \
                -I $(call SYSPATH, $(LLVM_SRC_ROOT)/include) \
                -I $(call SYSPATH, $(PROJ_SRC_ROOT)/include) \
                -I $(call SYSPATH, $(PROJ_SRC_ROOT)/lib/Target)
LLVMTableGen  = $(LLVM_TBLGEN) $(TableGen.Flags)

Archive       = $(AR) $(AR.Flags)
ifdef RANLIB
Ranlib        = $(RANLIB)
else
Ranlib        = ranlib
endif

AliasTool     = ln -sf

#----------------------------------------------------------
# Get the list of source files and compute object file
# names from them.
#----------------------------------------------------------

ifndef SOURCES
  Sources := $(notdir $(wildcard $(PROJ_SRC_DIR)/*.cpp \
             $(PROJ_SRC_DIR)/*.cc $(PROJ_SRC_DIR)/*.c))
else
  Sources := $(SOURCES)
endif

ifdef BUILT_SOURCES
Sources += $(filter %.cpp %.c %.cc,$(BUILT_SOURCES))
endif

BaseNameSources := $(sort $(basename $(Sources)))
SourceDirs := $(sort $(dir $(Sources)))

ObjectsO  := $(BaseNameSources:%=$(ObjDir)/%.o)
ObjectDirs := $(SourceDirs:%=$(ObjDir)/%)

#----------------------------------------------------------
# For Mingw MSYS bash and Python/w32:
#
# $(ECHOPATH) prints DOSish pathstring.
#   ex) $(ECHOPATH) /include/sys/types.h
#   --> C:/mingw/include/sys/types.h
# built-in "echo" does not transform path to DOSish path.
#
# FIXME: It would not be needed when MSYS's python
# were provided.
#----------------------------------------------------------

ifeq (-mingw32,$(findstring -mingw32,$(BUILD_TRIPLE)))
  ECHOPATH := $(Verb)$(PYTHON) -u -c "import sys;print ' '.join(sys.argv[1:])"
else
  ECHOPATH := $(Verb)$(ECHO)
endif

###############################################################################
# DIRECTORIES: Handle recursive descent of directory structure
###############################################################################

#---------------------------------------------------------
# Provide rules to make install dirs. This must be early
# in the file so they get built before dependencies
#---------------------------------------------------------

$(DESTDIR)$(PROJ_bindir) $(DESTDIR)$(PROJ_libdir) $(DESTDIR)$(PROJ_includedir) $(DESTDIR)$(PROJ_etcdir)::
	$(Verb) $(MKDIR) $@

# To create other directories, as needed, and timestamp their creation
%/.dir:
	$(Verb) $(MKDIR) $* > /dev/null
	$(Verb) $(DOTDIR_TIMESTAMP_COMMAND) > $@

.PRECIOUS: $(LibDir)/.dir $(ToolDir)/.dir $(ExmplDir)/.dir
.PRECIOUS: $(LLVMLibDir)/.dir $(LLVMToolDir)/.dir $(LLVMExmplDir)/.dir

#---------------------------------------------------------
# Collect the object directories (as there may be more
# than one if the source code is spread across
# subdirectories).
#---------------------------------------------------------

OBJECT_DIRS := $(ObjDir)/.dir $(ObjectDirs:%=%/.dir)
.PRECIOUS: $(OBJECT_DIRS)

#---------------------------------------------------------
# Handle the DIRS options for sequential construction
#---------------------------------------------------------

SubDirs :=
ifdef DIRS
SubDirs += $(DIRS)

ifneq ($(PROJ_SRC_ROOT),$(PROJ_OBJ_ROOT))
$(RecursiveTargets)::
	$(Verb) for dir in $(DIRS); do \
	  if ([ ! -f $$dir/Makefile ] || \
	      command test $$dir/Makefile -ot $(PROJ_SRC_DIR)/$$dir/Makefile ); then \
	    $(MKDIR) $$dir; \
	    $(CP) $(PROJ_SRC_DIR)/$$dir/Makefile $$dir/Makefile; \
	  fi; \
	  ($(MAKE) -C $$dir $@ ) || exit 1; \
	done
else
$(RecursiveTargets)::
	$(Verb) for dir in $(DIRS); do \
	  ($(MAKE) -C $$dir $@ ) || exit 1; \
	done
endif

endif

#---------------------------------------------------------
# Handle the EXPERIMENTAL_DIRS options ensuring success
# after each directory is built.
#---------------------------------------------------------
ifdef EXPERIMENTAL_DIRS
$(RecursiveTargets)::
	$(Verb) for dir in $(EXPERIMENTAL_DIRS); do \
	  if ([ ! -f $$dir/Makefile ] || \
	      command test $$dir/Makefile -ot $(PROJ_SRC_DIR)/$$dir/Makefile ); then \
	    $(MKDIR) $$dir; \
	    $(CP) $(PROJ_SRC_DIR)/$$dir/Makefile $$dir/Makefile; \
	  fi; \
	  ($(MAKE) -C $$dir $@ ) || exit 0; \
	done
endif

#-----------------------------------------------------------
# Handle the OPTIONAL_PARALLEL_DIRS options for optional parallel construction
#-----------------------------------------------------------
ifdef OPTIONAL_PARALLEL_DIRS
  PARALLEL_DIRS += $(foreach T,$(OPTIONAL_PARALLEL_DIRS),$(shell test -d $(PROJ_SRC_DIR)/$(T) -o -f $(T)/Makefile && echo "$(T)"))
endif

#-----------------------------------------------------------
# Handle the PARALLEL_DIRS options for parallel construction
#-----------------------------------------------------------
ifdef PARALLEL_DIRS

SubDirs += $(PARALLEL_DIRS)

# Unfortunately, this list must be maintained if new recursive targets are added
all      :: $(addsuffix /.makeall      ,$(PARALLEL_DIRS))
clean    :: $(addsuffix /.makeclean    ,$(PARALLEL_DIRS))
clean-all:: $(addsuffix /.makeclean-all,$(PARALLEL_DIRS))
install  :: $(addsuffix /.makeinstall  ,$(PARALLEL_DIRS))
uninstall:: $(addsuffix /.makeuninstall,$(PARALLEL_DIRS))
install-bytecode  :: $(addsuffix /.makeinstall-bytecode,$(PARALLEL_DIRS))
unitcheck:: $(addsuffix /.makeunitcheck,$(PARALLEL_DIRS))

ParallelTargets := $(foreach T,$(RecursiveTargets),%/.make$(T))

$(ParallelTargets) :
	$(Verb) \
	  SD=$(PROJ_SRC_DIR)/$(@D); \
	  DD=$(@D); \
	  if [ ! -f $$SD/Makefile ]; then \
	    SD=$(@D); \
	    DD=$(notdir $(@D)); \
	  fi; \
	  if ([ ! -f $$DD/Makefile ] || \
	            command test $$DD/Makefile -ot \
                      $$SD/Makefile ); then \
	  $(MKDIR) $$DD; \
	  $(CP) $$SD/Makefile $$DD/Makefile; \
	fi; \
	$(MAKE) -C $$DD $(subst $(@D)/.make,,$@)
endif

#---------------------------------------------------------
# Handle the OPTIONAL_DIRS options for directores that may
# or may not exist.
#---------------------------------------------------------
ifdef OPTIONAL_DIRS

SubDirs += $(OPTIONAL_DIRS)

ifneq ($(PROJ_SRC_ROOT),$(PROJ_OBJ_ROOT))
$(RecursiveTargets)::
	$(Verb) for dir in $(OPTIONAL_DIRS); do \
	  if [ -d $(PROJ_SRC_DIR)/$$dir ]; then\
	    if ([ ! -f $$dir/Makefile ] || \
	        command test $$dir/Makefile -ot $(PROJ_SRC_DIR)/$$dir/Makefile ); then \
	      $(MKDIR) $$dir; \
	      $(CP) $(PROJ_SRC_DIR)/$$dir/Makefile $$dir/Makefile; \
	    fi; \
	    ($(MAKE) -C$$dir $@ ) || exit 1; \
	  fi \
	done
else
$(RecursiveTargets)::
	$(Verb) for dir in $(OPTIONAL_DIRS); do \
	  if [ -d $(PROJ_SRC_DIR)/$$dir ]; then\
	    ($(MAKE) -C$$dir $@ ) || exit 1; \
	  fi \
	done
endif
endif

#---------------------------------------------------------
# Handle the CONFIG_FILES options
#---------------------------------------------------------
ifdef CONFIG_FILES

ifdef NO_INSTALL
install-local::
	$(Echo) Install circumvented with NO_INSTALL
uninstall-local::
	$(Echo) UnInstall circumvented with NO_INSTALL
else
install-local:: $(DESTDIR)$(PROJ_etcdir) $(CONFIG_FILES)
	$(Echo) Installing Configuration Files To $(DESTDIR)$(PROJ_etcdir)
	$(Verb)for file in $(CONFIG_FILES); do \
          if test -f $(PROJ_OBJ_DIR)/$${file} ; then \
            $(DataInstall) $(PROJ_OBJ_DIR)/$${file} $(DESTDIR)$(PROJ_etcdir) ; \
          elif test -f $(PROJ_SRC_DIR)/$${file} ; then \
            $(DataInstall) $(PROJ_SRC_DIR)/$${file} $(DESTDIR)$(PROJ_etcdir) ; \
          else \
            $(ECHO) Error: cannot find config file $${file}. ; \
          fi \
	done

uninstall-local::
	$(Echo) Uninstalling Configuration Files From $(DESTDIR)$(PROJ_etcdir)
	$(Verb)for file in $(CONFIG_FILES); do \
	  $(RM) -f $(DESTDIR)$(PROJ_etcdir)/$${file} ; \
	done
endif

endif

###############################################################################
# Set up variables for building libraries
###############################################################################

#---------------------------------------------------------
# Define various command line options pertaining to the
# libraries needed when linking. There are "Proj" libs
# (defined by the user's project) and "LLVM" libs (defined
# by the LLVM project).
#---------------------------------------------------------

ifdef USEDLIBS
ProjLibsOptions := $(patsubst %.a.o, -l%, $(addsuffix .o, $(USEDLIBS)))
ProjLibsOptions := $(patsubst %.o, $(LibDir)/%.o,  $(ProjLibsOptions))
ProjUsedLibs    := $(patsubst %.a.o, lib%.a, $(addsuffix .o, $(USEDLIBS)))
ProjLibsPaths   := $(addprefix $(LibDir)/,$(ProjUsedLibs))
endif

ifdef LLVMLIBS
LLVMLibsOptions := $(patsubst %.a.o, -l%, $(addsuffix .o, $(LLVMLIBS)))
LLVMLibsOptions := $(patsubst %.o, $(LLVMLibDir)/%.o, $(LLVMLibsOptions))
LLVMUsedLibs    := $(patsubst %.a.o, lib%.a, $(addsuffix .o, $(LLVMLIBS)))
LLVMLibsPaths   := $(addprefix $(LLVMLibDir)/,$(LLVMUsedLibs))
endif

# Loadable module for Win32 requires all symbols resolved for linking.
# Then all symbols in LLVM.dll will be available.
ifeq ($(ENABLE_SHARED),1)
  ifdef LOADABLE_MODULE
    ifneq (,$(filter $(HOST_OS),Cygwin MingW))
      LINK_COMPONENTS += all
    endif
  endif
endif

ifndef IS_CLEANING_TARGET
ifdef LINK_COMPONENTS

# If LLVM_CONFIG doesn't exist, build it.  This can happen if you do a make
# clean in tools, then do a make in tools (instead of at the top level).
$(LLVM_CONFIG):
	@echo "*** llvm-config doesn't exist - rebuilding it."
	@$(MAKE) -C $(PROJ_OBJ_ROOT)/tools/llvm-config

$(ToolDir)/$(strip $(TOOLNAME))$(EXEEXT): $(LLVM_CONFIG)

ifeq ($(ENABLE_SHARED), 1)
# We can take the "auto-import" feature to get rid of using dllimport.
ifeq ($(HOST_OS), $(filter $(HOST_OS), Cygwin MingW))
LLVMLibsOptions += -Wl,--enable-auto-import,--enable-runtime-pseudo-reloc \
                   -L $(SharedLibDir)
endif
LLVM_SO_NAME = LLVM-$(LLVM_VERSION_MAJOR).$(LLVM_VERSION_MINOR)$(LLVM_VERSION_SUFFIX)
LLVMLibsOptions += -l$(LLVM_SO_NAME)
LLVMLibsPaths += $(SharedLibDir)/$(SharedPrefix)$(LLVM_SO_NAME)$(SHLIBEXT)
else

ifndef NO_LLVM_CONFIG
LLVMConfigLibs := $(shell $(LLVM_CONFIG) --libs $(LINK_COMPONENTS) || echo Error)
ifeq ($(LLVMConfigLibs),Error)
$(error llvm-config --libs failed)
endif
LLVMLibsOptions += $(LLVMConfigLibs)
LLVMConfigLibfiles := $(shell $(LLVM_CONFIG) --libfiles $(LINK_COMPONENTS) || echo Error)
ifeq ($(LLVMConfigLibfiles),Error)
$(error llvm-config --libfiles failed)
endif
LLVMLibsPaths += $(LLVM_CONFIG) $(LLVMConfigLibfiles)
endif

endif
endif
endif

# Set up the library exports file.
ifdef EXPORTED_SYMBOL_FILE

# First, set up the native export file, which may differ from the source
# export file.

ifeq ($(HOST_OS),Darwin)
# Darwin convention prefixes symbols with underscores.
NativeExportsFile := $(ObjDir)/$(notdir $(EXPORTED_SYMBOL_FILE)).sed
$(NativeExportsFile): $(EXPORTED_SYMBOL_FILE) $(ObjDir)/.dir
	$(Verb) sed -e 's/^/_/' < $< > $@
clean-local::
	-$(Verb) $(RM) -f $(NativeExportsFile)
else
ifeq ($(HAVE_LINK_VERSION_SCRIPT),1)
# Gold and BFD ld require a version script rather than a plain list.
NativeExportsFile := $(ObjDir)/$(notdir $(EXPORTED_SYMBOL_FILE)).map
$(NativeExportsFile): $(EXPORTED_SYMBOL_FILE) $(ObjDir)/.dir
	$(Verb) echo "{" > $@
	$(Verb) grep -q '[[:alnum:]_]' $< && echo "  global:" >> $@ || :
	$(Verb) sed -e 's/$$/;/' -e 's/^/    /' < $< >> $@
ifneq ($(HOST_OS),OpenBSD)
	$(Verb) echo "  local: *;" >> $@
endif
	$(Verb) echo "};" >> $@
clean-local::
	-$(Verb) $(RM) -f $(NativeExportsFile)
else
ifeq ($(HOST_OS), $(filter $(HOST_OS), Cygwin MingW))
# GNU ld Win32 accepts .DEF files that contain "DATA" entries.
NativeExportsFile := $(ObjDir)/$(notdir $(EXPORTED_SYMBOL_FILE:.exports=.def))
$(NativeExportsFile): $(EXPORTED_SYMBOL_FILE) $(ObjDir)/.dir
	$(Echo) Generating $(notdir $@)
	$(Verb) $(ECHO) "EXPORTS" > $@
	$(Verb) $(CAT) $< >> $@
clean-local::
	-$(Verb) $(RM) -f $(NativeExportsFile)
else
# Default behavior: just use the exports file verbatim.
NativeExportsFile := $(EXPORTED_SYMBOL_FILE)
endif
endif
endif

# Now add the linker command-line options to use the native export file.

# Darwin
ifeq ($(HOST_OS),Darwin)
LLVMLibsOptions += -Wl,-exported_symbols_list,$(NativeExportsFile)
endif

# gold, bfd ld, etc.
ifeq ($(HAVE_LINK_VERSION_SCRIPT),1)
LLVMLibsOptions += -Wl,--version-script,$(NativeExportsFile)
endif

# Windows
ifeq ($(HOST_OS), $(filter $(HOST_OS), Cygwin MingW))
# LLVMLibsOptions is invalidated at processing tools/llvm-shlib.
SharedLinkOptions += $(NativeExportsFile)
endif

endif

###############################################################################
# Library Build Rules: Four ways to build a library
###############################################################################

# if we're building a library ...
ifdef LIBRARYNAME

# Make sure there isn't any extraneous whitespace on the LIBRARYNAME option
LIBRARYNAME := $(strip $(LIBRARYNAME))
LIBRARYALIASNAME := $(strip $(LIBRARYALIASNAME))
ifdef LOADABLE_MODULE
BaseLibName.A  := $(LIBRARYNAME).a
BaseLibName.SO := $(LIBRARYNAME)$(SHLIBEXT)
BaseAliasName.SO := $(LIBRARYALIASNAME)$(SHLIBEXT)
else
BaseLibName.A  := lib$(LIBRARYNAME).a
BaseLibName.SO := $(SharedPrefix)$(LIBRARYNAME)$(SHLIBEXT)
BaseAliasName.SO := $(SharedPrefix)$(LIBRARYALIASNAME)$(SHLIBEXT)
endif
LibName.A  := $(LibDir)/$(BaseLibName.A)
LibName.SO := $(SharedLibDir)/$(BaseLibName.SO)
AliasName.SO := $(SharedLibDir)/$(BaseAliasName.SO)
LibName.O  := $(LibDir)/$(LIBRARYNAME).o

#---------------------------------------------------------
# Shared Library Targets:
#   If the user asked for a shared library to be built
#   with the SHARED_LIBRARY variable, then we provide
#   targets for building them.
#---------------------------------------------------------
ifdef SHARED_LIBRARY

all-local:: $(AliasName.SO)

$(AliasName.SO): $(LibName.SO)
ifdef SHARED_ALIAS
	$(Verb) $(AliasTool) $(BaseLibName.SO) $(AliasName.SO)
endif

ifdef EXPORTED_SYMBOL_FILE
$(LibName.SO): $(NativeExportsFile)
endif

ifdef LINK_LIBS_IN_SHARED
ifdef LOADABLE_MODULE
SharedLibKindMessage := "Loadable Module"
SharedLinkOptions := $(LoadableModuleOptions) $(SharedLinkOptions)
else
SharedLibKindMessage := "Shared Library"
endif
$(LibName.SO): $(ObjectsO) $(ProjLibsPaths) $(LLVMLibsPaths) $(SharedLibDir)/.dir
	$(Echo) Linking $(BuildMode) $(SharedLibKindMessage) \
	  $(notdir $@)
	$(Verb) $(Link) $(SharedLinkOptions) -o $@ $(ObjectsO) \
	  $(ProjLibsOptions) $(LLVMLibsOptions) $(LIBS)
else
$(LibName.SO): $(ObjectsO) $(SharedLibDir)/.dir
	$(Echo) Linking $(BuildMode) Shared Library $(notdir $@)
	$(Verb) $(Link) $(SharedLinkOptions) -o $@ $(ObjectsO)
endif

clean-local::
ifneq ($(strip $(LibName.SO)),)
	-$(Verb) $(RM) -f $(LibName.SO)
endif

ifdef NO_INSTALL
install-local::
	$(Echo) Install circumvented with NO_INSTALL
uninstall-local::
	$(Echo) Uninstall circumvented with NO_INSTALL
else

# Win32.DLL prefers to be located on the "PATH" of binaries.
ifeq ($(HOST_OS), $(filter $(HOST_OS), Cygwin MingW))
DestSharedLibDir := $(DESTDIR)$(PROJ_bindir)
else
DestSharedLibDir := $(DESTDIR)$(PROJ_libdir)
endif
DestSharedLib := $(DestSharedLibDir)/$(BaseLibName.SO)
DestSharedAlias := $(DestSharedLibDir)/$(BaseAliasName.SO)

install-local:: $(DestSharedLib)

$(DestSharedLib): $(LibName.SO) $(DestSharedLibDir)
	$(Echo) Installing $(BuildMode) Shared Library $(DestSharedLib)
	$(Verb) $(INSTALL) $(LibName.SO) $(DestSharedLib)
ifdef SHARED_ALIAS
	$(Echo) Creating alias from $(DestSharedLib) to $(DestSharedAlias)
	$(Verb) $(AliasTool) $(BaseLibName.SO) $(DestSharedAlias)
endif

uninstall-local::
	$(Echo) Uninstalling $(BuildMode) Shared Library $(DestSharedLib)
	-$(Verb) $(RM) -f $(DestSharedLib)
ifdef SHARED_ALIAS
	-$(Verb) $(RM) -f $(DestSharedAlias)
endif
endif
endif

#---------------------------------------------------------
# Library Targets:
#   If neither BUILD_ARCHIVE or LOADABLE_MODULE are specified, default to
#   building an archive.
#---------------------------------------------------------
ifndef NO_BUILD_ARCHIVE
ifndef BUILD_ARCHIVE
ifndef LOADABLE_MODULE
BUILD_ARCHIVE = 1
endif
endif
endif

#---------------------------------------------------------
# Archive Library Targets:
#   If the user wanted a regular archive library built,
#   then we provide targets for building them.
#---------------------------------------------------------
ifdef BUILD_ARCHIVE

all-local:: $(LibName.A)

$(LibName.A): $(ObjectsO) $(LibDir)/.dir
	$(Echo) Building $(BuildMode) Archive Library $(notdir $@)
	-$(Verb) $(RM) -f $@
	$(Verb) $(Archive) $@ $(ObjectsO)
	$(Verb) $(Ranlib) $@

clean-local::
ifneq ($(strip $(LibName.A)),)
	-$(Verb) $(RM) -f $(LibName.A)
endif

ifdef NO_INSTALL
install-local::
	$(Echo) Install circumvented with NO_INSTALL
uninstall-local::
	$(Echo) Uninstall circumvented with NO_INSTALL
else
ifdef NO_INSTALL_ARCHIVES
install-local::
	$(Echo) Install circumvented with NO_INSTALL
uninstall-local::
	$(Echo) Uninstall circumvented with NO_INSTALL
else
DestArchiveLib := $(DESTDIR)$(PROJ_libdir)/lib$(LIBRARYNAME).a

install-local:: $(DestArchiveLib)

$(DestArchiveLib): $(LibName.A) $(DESTDIR)$(PROJ_libdir)
	$(Echo) Installing $(BuildMode) Archive Library $(DestArchiveLib)
	$(Verb) $(MKDIR) $(DESTDIR)$(PROJ_libdir)
	$(Verb) $(INSTALL) $(LibName.A) $(DestArchiveLib)

uninstall-local::
	$(Echo) Uninstalling $(BuildMode) Archive Library $(DestArchiveLib)
	-$(Verb) $(RM) -f $(DestArchiveLib)
endif
endif
endif

# endif LIBRARYNAME
endif

###############################################################################
# Tool Build Rules: Build executable tool based on TOOLNAME option
###############################################################################

ifdef TOOLNAME

#---------------------------------------------------------
# Set up variables for building a tool.
#---------------------------------------------------------
TOOLEXENAME := $(strip $(TOOLNAME))$(EXEEXT)
ifdef EXAMPLE_TOOL
ToolBuildPath   := $(ExmplDir)/$(TOOLEXENAME)
else
ToolBuildPath   := $(ToolDir)/$(TOOLEXENAME)
endif

# TOOLALIAS is a name to symlink (or copy) the tool to.
ifdef TOOLALIAS
ifdef EXAMPLE_TOOL
ToolAliasBuildPath   := $(ExmplDir)/$(strip $(TOOLALIAS))$(EXEEXT)
else
ToolAliasBuildPath   := $(ToolDir)/$(strip $(TOOLALIAS))$(EXEEXT)
endif
endif

#---------------------------------------------------------
# Prune Exports
#---------------------------------------------------------

# If the tool opts in with TOOL_NO_EXPORTS, optimize startup time of the app by
# not exporting all of the weak symbols from the binary.  This reduces dyld
# startup time by 4x on darwin in some cases.
ifdef TOOL_NO_EXPORTS
ifeq ($(HOST_OS),Darwin)

# Tiger tools don't support this.
ifneq ($(DARWIN_MAJVERS),4)
LD.Flags += -Wl,-exported_symbol,_main
endif
endif

ifeq ($(HOST_OS), $(filter $(HOST_OS), DragonFly Linux NetBSD FreeBSD GNU/kFreeBSD GNU))
ifneq ($(ARCH), Mips)
  LD.Flags += -Wl,--version-script=$(LLVM_SRC_ROOT)/autoconf/ExportMap.map
endif
endif
endif

#---------------------------------------------------------
# Tool Order File Support
#---------------------------------------------------------

ifeq ($(HOST_OS),Darwin)
ifdef TOOL_ORDER_FILE

LD.Flags += -Wl,-order_file,$(TOOL_ORDER_FILE)

endif
endif

#---------------------------------------------------------
# Tool Version Info Support
#---------------------------------------------------------

ifeq ($(HOST_OS),Darwin)
ifdef TOOL_INFO_PLIST

LD.Flags += -Wl,-sectcreate,__TEXT,__info_plist,$(ObjDir)/$(TOOL_INFO_PLIST)

$(ToolBuildPath): $(ObjDir)/$(TOOL_INFO_PLIST)

$(ObjDir)/$(TOOL_INFO_PLIST): $(PROJ_SRC_DIR)/$(TOOL_INFO_PLIST).in $(ObjDir)/.dir
	$(Echo) "Creating $(TOOLNAME) '$(TOOL_INFO_PLIST)' file..."
	$(Verb)sed -e "s#@TOOL_INFO_UTI@#$(TOOL_INFO_UTI)#g" \
	           -e "s#@TOOL_INFO_NAME@#$(TOOL_INFO_NAME)#g" \
	           -e "s#@TOOL_INFO_VERSION@#$(TOOL_INFO_VERSION)#g" \
	         -e "s#@TOOL_INFO_BUILD_VERSION@#$(TOOL_INFO_BUILD_VERSION)#g" \
	           $< > $@

endif
endif

#---------------------------------------------------------
# Provide targets for building the tools
#---------------------------------------------------------
all-local:: $(ToolBuildPath) $(ToolAliasBuildPath)

clean-local::
ifneq ($(strip $(ToolBuildPath)),)
	-$(Verb) $(RM) -f $(ToolBuildPath)
endif
ifneq ($(strip $(ToolAliasBuildPath)),)
	-$(Verb) $(RM) -f $(ToolAliasBuildPath)
endif

ifdef EXAMPLE_TOOL
$(ToolBuildPath): $(ExmplDir)/.dir
else
$(ToolBuildPath): $(ToolDir)/.dir
endif

ifdef CODESIGN_TOOLS
TOOL_CODESIGN_IDENTITY ?= -

$(ToolBuildPath): $(ObjectsO) $(ProjLibsPaths) $(LLVMLibsPaths)
	$(Echo) Linking $(BuildMode) executable $(TOOLNAME) $(StripWarnMsg)
	$(Verb) $(Link) -o $@ $(TOOLLINKOPTS) $(ObjectsO) $(ProjLibsOptions) \
	$(LLVMLibsOptions) $(ExtraLibs) $(TOOLLINKOPTSB) $(LIBS)
	$(Echo) ======= Finished Linking $(BuildMode) Executable $(TOOLNAME) \
          $(StripWarnMsg)
	$(Echo) ======= Code-Signing $(BuildMode) Executable $(TOOLNAME)
	$(Verb) codesign -s $(TOOL_CODESIGN_IDENTITY) $@
else
$(ToolBuildPath): $(ObjectsO) $(ProjLibsPaths) $(LLVMLibsPaths)
	$(Echo) Linking $(BuildMode) executable $(TOOLNAME) $(StripWarnMsg)
	$(Verb) $(Link) -o $@ $(TOOLLINKOPTS) $(ObjectsO) $(ProjLibsOptions) \
	$(LLVMLibsOptions) $(ExtraLibs) $(TOOLLINKOPTSB) $(LIBS)
	$(Echo) ======= Finished Linking $(BuildMode) Executable $(TOOLNAME) \
          $(StripWarnMsg)
endif

ifneq ($(strip $(ToolAliasBuildPath)),)
$(ToolAliasBuildPath): $(ToolBuildPath)
	$(Echo) Creating $(BuildMode) Alias $(TOOLALIAS) $(StripWarnMsg)
	$(Verb) $(RM) -f $(ToolAliasBuildPath)
	$(Verb) $(AliasTool) $(notdir $(ToolBuildPath)) $(ToolAliasBuildPath)
	$(Echo) ======= Finished Creating $(BuildMode) Alias $(TOOLALIAS) \
          $(StripWarnMsg)
endif

ifdef NO_INSTALL
install-local::
	$(Echo) Install circumvented with NO_INSTALL
uninstall-local::
	$(Echo) Uninstall circumvented with NO_INSTALL
else

ifdef INTERNAL_TOOL
ToolBinDir = $(DESTDIR)$(PROJ_internal_prefix)/bin
else
ToolBinDir = $(DESTDIR)$(PROJ_bindir)
endif
DestTool = $(ToolBinDir)/$(program_prefix)$(TOOLEXENAME)

install-local:: $(DestTool)

$(DestTool): $(ToolBuildPath)
	$(Echo) Installing $(BuildMode) $(DestTool)
	$(Verb) $(MKDIR) $(ToolBinDir)
	$(Verb) $(ProgInstall) $(ToolBuildPath) $(DestTool)

uninstall-local::
	$(Echo) Uninstalling $(BuildMode) $(DestTool)
	-$(Verb) $(RM) -f $(DestTool)

# TOOLALIAS install.
ifdef TOOLALIAS
DestToolAlias = $(ToolBinDir)/$(program_prefix)$(TOOLALIAS)$(EXEEXT)

install-local:: $(DestToolAlias)

$(DestToolAlias): $(DestTool)
	$(Echo) Installing $(BuildMode) $(DestToolAlias)
	$(Verb) $(RM) -f $(DestToolAlias)
	$(Verb) $(AliasTool) $(notdir $(DestTool)) $(DestToolAlias)

uninstall-local::
	$(Echo) Uninstalling $(BuildMode) $(DestToolAlias)
	-$(Verb) $(RM) -f $(DestToolAlias)
endif

endif
endif

###############################################################################
# Object Build Rules: Build object files based on sources
###############################################################################

# FIXME: This should be checking for "if not GCC or ICC", not for "if HP-UX"
ifeq ($(HOST_OS),HP-UX)
  DISABLE_AUTO_DEPENDENCIES=1
endif

COMPILE_DEPS = $(OBJECT_DIRS) $(BUILT_SOURCES) $(PROJ_MAKEFILE)

# Provide rule sets for when dependency generation is enabled
ifndef DISABLE_AUTO_DEPENDENCIES

#---------------------------------------------------------
# Create .o files in the ObjDir directory from the .cpp and .c files...
#---------------------------------------------------------

DEPEND_OPTIONS = -MMD -MP -MF "$(ObjDir)/$*.d.tmp" \
         -MT "$(ObjDir)/$*.o" -MT "$(ObjDir)/$*.d"

# If the build succeeded, move the dependency file over, otherwise
# remove it.
DEPEND_MOVEFILE = then $(MV) -f "$(ObjDir)/$*.d.tmp" "$(ObjDir)/$*.d"; \
                  else $(RM) "$(ObjDir)/$*.d.tmp"; exit 1; fi

$(ObjDir)/%.o: %.cpp $(COMPILE_DEPS)
	$(Echo) "Compiling $*.cpp for $(BuildMode) build" $(PIC_FLAG)
	$(Verb) if $(Compile.CXX) $(DEPEND_OPTIONS) $< -o $(ObjDir)/$*.o ; \
	        $(DEPEND_MOVEFILE)

$(ObjDir)/%.o: %.mm $(COMPILE_DEPS)
	$(Echo) "Compiling $*.mm for $(BuildMode) build" $(PIC_FLAG)
	$(Verb) if $(Compile.CXX) $(DEPEND_OPTIONS) $< -o $(ObjDir)/$*.o ; \
	        $(DEPEND_MOVEFILE)

$(ObjDir)/%.o: %.cc $(COMPILE_DEPS)
	$(Echo) "Compiling $*.cc for $(BuildMode) build" $(PIC_FLAG)
	$(Verb) if $(Compile.CXX) $(DEPEND_OPTIONS) $< -o $(ObjDir)/$*.o ; \
	        $(DEPEND_MOVEFILE)

$(ObjDir)/%.o: %.c $(COMPILE_DEPS)
	$(Echo) "Compiling $*.c for $(BuildMode) build" $(PIC_FLAG)
	$(Verb) if $(Compile.C) $(DEPEND_OPTIONS) $< -o $(ObjDir)/$*.o ; \
	        $(DEPEND_MOVEFILE)

$(ObjDir)/%.o: %.m $(COMPILE_DEPS)
	$(Echo) "Compiling $*.m for $(BuildMode) build" $(PIC_FLAG)
	$(Verb) if $(Compile.C) $(DEPEND_OPTIONS) $< -o $(ObjDir)/$*.o ; \
	        $(DEPEND_MOVEFILE)

# Provide alternate rule sets if dependencies are disabled
else

$(ObjDir)/%.o: %.cpp $(COMPILE_DEPS)
	$(Echo) "Compiling $*.cpp for $(BuildMode) build" $(PIC_FLAG)
	$(Compile.CXX) $< -o $@

$(ObjDir)/%.o: %.mm $(COMPILE_DEPS)
	$(Echo) "Compiling $*.mm for $(BuildMode) build" $(PIC_FLAG)
	$(Compile.CXX) $< -o $@

$(ObjDir)/%.o: %.cc $(COMPILE_DEPS)
	$(Echo) "Compiling $*.cc for $(BuildMode) build" $(PIC_FLAG)
	$(Compile.CXX) $< -o $@

$(ObjDir)/%.o: %.c $(COMPILE_DEPS)
	$(Echo) "Compiling $*.c for $(BuildMode) build" $(PIC_FLAG)
	$(Compile.C) $< -o $@

$(ObjDir)/%.o: %.m $(COMPILE_DEPS)
	$(Echo) "Compiling $*.m for $(BuildMode) build" $(PIC_FLAG)
	$(Compile.C) $< -o $@
endif


## Rules for building preprocessed (.i/.ii) outputs.
$(BuildMode)/%.ii: %.cpp $(COMPILE_DEPS)
	$(Echo) "Compiling $*.cpp for $(BuildMode) build to .ii file"
	$(Verb) $(Preprocess.CXX) $< -o $@

$(BuildMode)/%.ii: %.mm $(COMPILE_DEPS)
	$(Echo) "Compiling $*.mm for $(BuildMode) build to .ii file"
	$(Verb) $(Preprocess.CXX) $< -o $@

$(BuildMode)/%.ii: %.cc $(COMPILE_DEPS)
	$(Echo) "Compiling $*.cc for $(BuildMode) build to .ii file"
	$(Verb) $(Preprocess.CXX) $< -o $@

$(BuildMode)/%.i: %.c $(COMPILE_DEPS)
	$(Echo) "Compiling $*.c for $(BuildMode) build to .i file"
	$(Verb) $(Preprocess.C) $< -o $@

$(BuildMode)/%.i: %.m $(COMPILE_DEPS)
	$(Echo) "Compiling $*.m for $(BuildMode) build to .i file"
	$(Verb) $(Preprocess.C) $< -o $@


$(ObjDir)/%.s: %.cpp $(COMPILE_DEPS)
	$(Echo) "Compiling $*.cpp to asm for $(BuildMode) build" $(PIC_FLAG)
	$(Compile.CXX) $< -o $@ -S

$(ObjDir)/%.s: %.mm $(COMPILE_DEPS)
	$(Echo) "Compiling $*.mm to asm for $(BuildMode) build" $(PIC_FLAG)
	$(Compile.CXX) $< -o $@ -S

$(ObjDir)/%.s: %.cc $(COMPILE_DEPS)
	$(Echo) "Compiling $*.cc to asm for $(BuildMode) build" $(PIC_FLAG)
	$(Compile.CXX) $< -o $@ -S

$(ObjDir)/%.s: %.c $(COMPILE_DEPS)
	$(Echo) "Compiling $*.c to asm for $(BuildMode) build" $(PIC_FLAG)
	$(Compile.C) $< -o $@ -S

$(ObjDir)/%.s: %.m $(COMPILE_DEPS)
	$(Echo) "Compiling $*.m to asm for $(BuildMode) build" $(PIC_FLAG)
	$(Compile.C) $< -o $@ -S

###############################################################################
# TABLEGEN: Provide rules for running tblgen to produce *.inc files
###############################################################################

ifdef TARGET
TABLEGEN_INC_FILES_COMMON = 1
endif

ifdef TABLEGEN_INC_FILES_COMMON

INCFiles := $(filter %.inc,$(BUILT_SOURCES))
INCTMPFiles := $(INCFiles:%=$(ObjDir)/%.tmp)
.PRECIOUS: $(INCTMPFiles) $(INCFiles)

# INCFiles rule: All of the tblgen generated files are emitted to
# $(ObjDir)/%.inc.tmp, instead of emitting them directly to %.inc.  This allows
# us to only "touch" the real file if the contents of it change.  IOW, if
# tblgen is modified, all of the .inc.tmp files are regenerated, but no
# dependencies of the .inc files are, unless the contents of the .inc file
# changes.
$(INCFiles) : %.inc : $(ObjDir)/%.inc.tmp
	$(Verb) $(CMP) -s $@ $< || $(CP) $< $@

endif # TABLEGEN_INC_FILES_COMMON

ifdef TARGET

TDFiles := $(strip $(wildcard $(PROJ_SRC_DIR)/*.td) \
           $(LLVM_SRC_ROOT)/include/llvm/Target/Target.td \
           $(LLVM_SRC_ROOT)/include/llvm/Target/TargetCallingConv.td \
           $(LLVM_SRC_ROOT)/include/llvm/Target/TargetSchedule.td \
           $(LLVM_SRC_ROOT)/include/llvm/Target/TargetSelectionDAG.td \
           $(LLVM_SRC_ROOT)/include/llvm/CodeGen/ValueTypes.td) \
           $(wildcard $(LLVM_SRC_ROOT)/include/llvm/IR/Intrinsics*.td)

# All .inc.tmp files depend on the .td files.
$(INCTMPFiles) : $(TDFiles)

$(TARGET:%=$(ObjDir)/%GenRegisterInfo.inc.tmp): \
$(ObjDir)/%GenRegisterInfo.inc.tmp : %.td $(ObjDir)/.dir $(LLVM_TBLGEN)
	$(Echo) "Building $(<F) register info implementation with tblgen"
	$(Verb) $(LLVMTableGen) -gen-register-info -o $(call SYSPATH, $@) $<

$(TARGET:%=$(ObjDir)/%GenInstrInfo.inc.tmp): \
$(ObjDir)/%GenInstrInfo.inc.tmp : %.td $(ObjDir)/.dir $(LLVM_TBLGEN)
	$(Echo) "Building $(<F) instruction information with tblgen"
	$(Verb) $(LLVMTableGen) -gen-instr-info -o $(call SYSPATH, $@) $<

$(TARGET:%=$(ObjDir)/%GenAsmWriter.inc.tmp): \
$(ObjDir)/%GenAsmWriter.inc.tmp : %.td $(ObjDir)/.dir $(LLVM_TBLGEN)
	$(Echo) "Building $(<F) assembly writer with tblgen"
	$(Verb) $(LLVMTableGen) -gen-asm-writer -o $(call SYSPATH, $@) $<

$(TARGET:%=$(ObjDir)/%GenAsmWriter1.inc.tmp): \
$(ObjDir)/%GenAsmWriter1.inc.tmp : %.td $(ObjDir)/.dir $(LLVM_TBLGEN)
	$(Echo) "Building $(<F) assembly writer #1 with tblgen"
	$(Verb) $(LLVMTableGen) -gen-asm-writer -asmwriternum=1 -o $(call SYSPATH, $@) $<

$(TARGET:%=$(ObjDir)/%GenAsmMatcher.inc.tmp): \
$(ObjDir)/%GenAsmMatcher.inc.tmp : %.td $(ObjDir)/.dir $(LLVM_TBLGEN)
	$(Echo) "Building $(<F) assembly matcher with tblgen"
	$(Verb) $(LLVMTableGen) -gen-asm-matcher -o $(call SYSPATH, $@) $<

$(TARGET:%=$(ObjDir)/%GenMCCodeEmitter.inc.tmp): \
$(ObjDir)/%GenMCCodeEmitter.inc.tmp: %.td $(ObjDir)/.dir $(LLVM_TBLGEN)
	$(Echo) "Building $(<F) MC code emitter with tblgen"
	$(Verb) $(LLVMTableGen) -gen-emitter -mc-emitter -o $(call SYSPATH, $@) $<

$(TARGET:%=$(ObjDir)/%GenMCPseudoLowering.inc.tmp): \
$(ObjDir)/%GenMCPseudoLowering.inc.tmp: %.td $(ObjDir)/.dir $(LLVM_TBLGEN)
	$(Echo) "Building $(<F) MC Pseudo instruction expander with tblgen"
	$(Verb) $(LLVMTableGen) -gen-pseudo-lowering -o $(call SYSPATH, $@) $<

$(TARGET:%=$(ObjDir)/%GenCodeEmitter.inc.tmp): \
$(ObjDir)/%GenCodeEmitter.inc.tmp: %.td $(ObjDir)/.dir $(LLVM_TBLGEN)
	$(Echo) "Building $(<F) code emitter with tblgen"
	$(Verb) $(LLVMTableGen) -gen-emitter -o $(call SYSPATH, $@) $<

$(TARGET:%=$(ObjDir)/%GenDAGISel.inc.tmp): \
$(ObjDir)/%GenDAGISel.inc.tmp : %.td $(ObjDir)/.dir $(LLVM_TBLGEN)
	$(Echo) "Building $(<F) DAG instruction selector implementation with tblgen"
	$(Verb) $(LLVMTableGen) -gen-dag-isel -o $(call SYSPATH, $@) $<

$(TARGET:%=$(ObjDir)/%GenDisassemblerTables.inc.tmp): \
$(ObjDir)/%GenDisassemblerTables.inc.tmp : %.td $(ObjDir)/.dir $(LLVM_TBLGEN)
	$(Echo) "Building $(<F) disassembly tables with tblgen"
	$(Verb) $(LLVMTableGen) -gen-disassembler -o $(call SYSPATH, $@) $<

$(TARGET:%=$(ObjDir)/%GenFastISel.inc.tmp): \
$(ObjDir)/%GenFastISel.inc.tmp : %.td $(ObjDir)/.dir $(LLVM_TBLGEN)
	$(Echo) "Building $(<F) \"fast\" instruction selector implementation with tblgen"
	$(Verb) $(LLVMTableGen) -gen-fast-isel -o $(call SYSPATH, $@) $<

$(TARGET:%=$(ObjDir)/%GenSubtargetInfo.inc.tmp): \
$(ObjDir)/%GenSubtargetInfo.inc.tmp : %.td $(ObjDir)/.dir $(LLVM_TBLGEN)
	$(Echo) "Building $(<F) subtarget information with tblgen"
	$(Verb) $(LLVMTableGen) -gen-subtarget -o $(call SYSPATH, $@) $<

$(TARGET:%=$(ObjDir)/%GenCallingConv.inc.tmp): \
$(ObjDir)/%GenCallingConv.inc.tmp : %.td $(ObjDir)/.dir $(LLVM_TBLGEN)
	$(Echo) "Building $(<F) calling convention information with tblgen"
	$(Verb) $(LLVMTableGen) -gen-callingconv -o $(call SYSPATH, $@) $<

$(TARGET:%=$(ObjDir)/%GenIntrinsics.inc.tmp): \
$(ObjDir)/%GenIntrinsics.inc.tmp : %.td $(ObjDir)/.dir $(LLVM_TBLGEN)
	$(Echo) "Building $(<F) intrinsics information with tblgen"
	$(Verb) $(LLVMTableGen) -gen-tgt-intrinsic -o $(call SYSPATH, $@) $<

$(ObjDir)/ARMGenDecoderTables.inc.tmp : ARM.td $(ObjDir)/.dir $(LLVM_TBLGEN)
	$(Echo) "Building $(<F) decoder tables with tblgen"
	$(Verb) $(LLVMTableGen) -gen-arm-decoder -o $(call SYSPATH, $@) $<

$(ObjDir)/%GenDFAPacketizer.inc.tmp : %.td $(ObjDir)/.dir $(LLVM_TBLGEN)
	$(Echo) "Building $(<F) DFA packetizer tables with tblgen"
	$(Verb) $(LLVMTableGen) -gen-dfa-packetizer -o $(call SYSPATH, $@) $<

# Dump all the records to <target>.td.expanded.  This is useful for debugging.
$(TARGET:%=%.td.expanded): \
%.td.expanded : %.td $(LLVM_TBLGEN) $(TDFiles)
	$(Echo) "Building a fully expanded version of $(<F)"
	$(Verb) $(LLVMTableGen) -o $(call SYSPATH, $@) $<

clean-local::
	-$(Verb) $(RM) -f $(INCFiles) $(TARGET).td.expanded

endif # TARGET

###############################################################################
# OTHER RULES: Other rules needed
###############################################################################

# To create postscript files from dot files...
ifneq ($(DOT),false)
%.ps: %.dot
	$(DOT) -Tps < $< > $@
else
%.ps: %.dot
	$(Echo) "Cannot build $@: The program dot is not installed"
endif

# This rules ensures that header files that are removed still have a rule for
# which they can be "generated."  This allows make to ignore them and
# reproduce the dependency lists.
%.h:: ;
%.hpp:: ;

# Define clean-local to clean the current directory. Note that this uses a
# very conservative approach ensuring that empty variables do not cause
# errors or disastrous removal.
clean-local::
ifneq ($(strip $(ObjRootDir)),)
	-$(Verb) $(RM) -rf $(ObjRootDir)
endif
ifneq ($(strip $(SHLIBEXT)),) # Extra paranoia - make real sure SHLIBEXT is set
	-$(Verb) $(RM) -f *$(SHLIBEXT)
endif

clean-all-local::
	-$(Verb) $(RM) -rf Debug Release Profile


###############################################################################
# DEPENDENCIES: Include the dependency files if we should
###############################################################################
ifndef DISABLE_AUTO_DEPENDENCIES

# If its not one of the cleaning targets
ifndef IS_CLEANING_TARGET

# Get the list of dependency files
DependSourceFiles := $(basename $(filter %.cpp %.c %.cc %.m %.mm, $(Sources)))
DependFiles := $(DependSourceFiles:%=$(PROJ_OBJ_DIR)/$(BuildMode)/%.d)

-include $(DependFiles) ""

endif

endif

###############################################################################
# CHECK: Running the test suite
###############################################################################

check:: all
	$(Verb) if test -d "$(PROJ_OBJ_ROOT)/test" ; then \
	  if test -f "$(PROJ_OBJ_ROOT)/test/Makefile" ; then \
	    $(EchoCmd) Running test suite ; \
	    $(MAKE) -C $(PROJ_OBJ_ROOT)/test check-local \
	      TESTSUITE=$(TESTSUITE) ; \
	  else \
	    $(EchoCmd) No Makefile in test directory ; \
	  fi ; \
	else \
	  $(EchoCmd) No test directory ; \
	fi

# An alias dating from when both lit and DejaGNU test runners were used.
check-lit:: check

check-all::
	$(Verb) if test -d "$(PROJ_OBJ_ROOT)/test" ; then \
	  if test -f "$(PROJ_OBJ_ROOT)/test/Makefile" ; then \
	    $(EchoCmd) Running test suite ; \
	    $(MAKE) -C $(PROJ_OBJ_ROOT)/test check-local-all ; \
	  else \
	    $(EchoCmd) No Makefile in test directory ; \
	  fi ; \
	else \
	  $(EchoCmd) No test directory ; \
	fi

###############################################################################
# UNITTESTS: Running the unittests test suite
###############################################################################

unittests::
	$(Verb) if test -d "$(PROJ_OBJ_ROOT)/unittests" ; then \
	  if test -f "$(PROJ_OBJ_ROOT)/unittests/Makefile" ; then \
	    $(EchoCmd) Running unittests test suite ; \
	    $(MAKE) -C $(PROJ_OBJ_ROOT)/unittests unitcheck; \
	  else \
	    $(EchoCmd) No Makefile in unittests directory ; \
	  fi ; \
	else \
	  $(EchoCmd) No unittests directory ; \
	fi

###############################################################################
# DISTRIBUTION: Handle construction of a distribution tarball
###############################################################################

#------------------------------------------------------------------------
# Define distribution related variables
#------------------------------------------------------------------------
DistName    := $(PROJECT_NAME)-$(PROJ_VERSION)
DistDir     := $(PROJ_OBJ_ROOT)/$(DistName)
TopDistDir  := $(PROJ_OBJ_ROOT)/$(DistName)
DistTarGZip := $(PROJ_OBJ_ROOT)/$(DistName).tar.gz
DistZip     := $(PROJ_OBJ_ROOT)/$(DistName).zip
DistTarBZ2  := $(PROJ_OBJ_ROOT)/$(DistName).tar.bz2
DistAlways  := CREDITS.TXT LICENSE.TXT README.txt README AUTHORS COPYING \
	       ChangeLog INSTALL NEWS Makefile Makefile.common Makefile.rules \
	       Makefile.config.in configure autoconf
DistOther   := $(notdir $(wildcard \
               $(PROJ_SRC_DIR)/*.h \
               $(PROJ_SRC_DIR)/*.td \
               $(PROJ_SRC_DIR)/*.def \
               $(PROJ_SRC_DIR)/*.ll \
               $(PROJ_SRC_DIR)/*.in))
DistSubDirs := $(SubDirs)
DistSources  = $(Sources) $(EXTRA_DIST)
DistFiles    = $(DistAlways) $(DistSources) $(DistOther)

#------------------------------------------------------------------------
# We MUST build distribution with OBJ_DIR != SRC_DIR
#------------------------------------------------------------------------
ifeq ($(PROJ_SRC_DIR),$(PROJ_OBJ_DIR))
dist dist-check dist-clean dist-gzip dist-bzip2 dist-zip ::
	$(Echo) ERROR: Target $@ only available with OBJ_DIR != SRC_DIR

else

#------------------------------------------------------------------------
# Prevent attempt to run dist targets from anywhere but the top level
#------------------------------------------------------------------------
ifneq ($(LEVEL),.)
dist dist-check dist-clean dist-gzip dist-bzip2 dist-zip ::
	$(Echo) ERROR: You must run $@ from $(PROJ_OBJ_ROOT)
else

#------------------------------------------------------------------------
# Provide the top level targets
#------------------------------------------------------------------------

dist-gzip:: $(DistTarGZip)

$(DistTarGZip) : $(TopDistDir)/.makedistdir
	$(Echo) Packing gzipped distribution tar file.
	$(Verb) cd $(PROJ_OBJ_ROOT) ; $(TAR) chf - "$(DistName)" | \
	  $(GZIP) -c > "$(DistTarGZip)"

dist-bzip2:: $(DistTarBZ2)

$(DistTarBZ2) : $(TopDistDir)/.makedistdir
	$(Echo) Packing bzipped distribution tar file.
	$(Verb) cd $(PROJ_OBJ_ROOT) ; $(TAR) chf - $(DistName) | \
	  $(BZIP2) -c >$(DistTarBZ2)

dist-zip:: $(DistZip)

$(DistZip) : $(TopDistDir)/.makedistdir
	$(Echo) Packing zipped distribution file.
	$(Verb) rm -f $(DistZip)
	$(Verb) cd $(PROJ_OBJ_ROOT) ; $(ZIP) -rq $(DistZip) $(DistName)

dist :: $(DistTarGZip) $(DistTarBZ2) $(DistZip)
	$(Echo) ===== DISTRIBUTION PACKAGING SUCCESSFUL =====

DistCheckDir := $(PROJ_OBJ_ROOT)/_distcheckdir

dist-check:: $(DistTarGZip)
	$(Echo) Checking distribution tar file.
	$(Verb) if test -d $(DistCheckDir) ; then \
	  $(RM) -rf $(DistCheckDir) ; \
	fi
	$(Verb) $(MKDIR) $(DistCheckDir)
	$(Verb) cd $(DistCheckDir) && \
	  $(MKDIR) $(DistCheckDir)/build && \
	  $(MKDIR) $(DistCheckDir)/install && \
	  gunzip -c $(DistTarGZip) | $(TAR) xf - && \
	  cd build && \
	  ../$(DistName)/configure --prefix="$(DistCheckDir)/install" \
	    --srcdir=../$(DistName) $(DIST_CHECK_CONFIG_OPTIONS) && \
	  $(MAKE) all && \
	  $(MAKE) check && \
	  $(MAKE) unittests && \
	  $(MAKE) install && \
	  $(MAKE) uninstall && \
	  $(MAKE) dist-clean && \
	  $(EchoCmd) ===== $(DistTarGZip) Ready For Distribution =====

dist-clean::
	$(Echo) Cleaning distribution files
	-$(Verb) $(RM) -rf $(DistTarGZip) $(DistTarBZ2) $(DistZip) $(DistName) \
	  $(DistCheckDir)

endif

#------------------------------------------------------------------------
# Provide the recursive distdir target for building the distribution directory
#------------------------------------------------------------------------
distdir: $(DistDir)/.makedistdir
$(DistDir)/.makedistdir: $(DistSources)
	$(Verb) if test "$(DistDir)" = "$(TopDistDir)" ; then \
	  if test -d "$(DistDir)" ; then \
	    find $(DistDir) -type d ! -perm -200 -exec chmod u+w {} ';'  || \
	      exit 1 ; \
	  fi ; \
	  $(EchoCmd) Removing old $(DistDir) ; \
	  $(RM) -rf $(DistDir); \
	  $(EchoCmd) Making 'all' to verify build ; \
	  $(MAKE) ENABLE_OPTIMIZED=1 all ; \
	fi
	$(Echo) Building Distribution Directory $(DistDir)
	$(Verb) $(MKDIR) $(DistDir)
	$(Verb) srcdirstrip=`echo "$(PROJ_SRC_DIR)" | sed 's|.|.|g'`; \
	srcrootstrip=`echo "$(PROJ_SRC_ROOT)" | sed 's|.|.|g'`; \
	for file in $(DistFiles) ; do \
	  case "$$file" in \
	    $(PROJ_SRC_DIR)/*) \
	      file=`echo "$$file" | sed "s#^$$srcdirstrip/##"` \
	      ;; \
	    $(PROJ_SRC_ROOT)/*) \
	      file=`echo "$$file" | \
		sed "s#^$$srcrootstrip/##"` \
	      ;; \
	  esac; \
	  if test -f "$(PROJ_SRC_DIR)/$$file" || \
	     test -d "$(PROJ_SRC_DIR)/$$file" ; then \
	    from_dir="$(PROJ_SRC_DIR)" ; \
	  elif test -f "$$file" || test -d "$$file" ; then \
	    from_dir=. ; \
	  fi ; \
	  to_dir=`echo "$$file" | sed -e 's#/[^/]*$$##'` ; \
	  if test "$$to_dir" != "$$file" && test "$$to_dir" != "."; then \
	    to_dir="$(DistDir)/$$dir"; \
	    $(MKDIR) "$$to_dir" ; \
	  else \
	    to_dir="$(DistDir)"; \
	  fi; \
	  mid_dir=`echo "$$file" | sed -n -e 's#^\(.*\)/[^/]*$$#\1#p'`; \
	  if test -n "$$mid_dir" ; then \
            $(MKDIR) "$$to_dir/$$mid_dir" || exit 1; \
          fi ; \
	  if test -d "$$from_dir/$$file"; then \
	    if test -d "$(PROJ_SRC_DIR)/$$file" && \
	       test "$$from_dir" != "$(PROJ_SRC_DIR)" ; then \
	       cd $(PROJ_SRC_DIR) ; \
	       $(TAR) cf - $$file --exclude .svn --exclude CVS | \
	         ( cd $$to_dir ; $(TAR) xf - ) ; \
	       cd $(PROJ_OBJ_DIR) ; \
	    else \
	       cd $$from_dir ; \
	       $(TAR) cf - $$file --exclude .svn --exclude CVS | \
	         ( cd $$to_dir ; $(TAR) xf - ) ; \
	       cd $(PROJ_OBJ_DIR) ; \
	    fi; \
	  elif test -f "$$from_dir/$$file" ; then \
	    $(CP) -p "$$from_dir/$$file" "$(DistDir)/$$file" || exit 1; \
	  elif test -L "$$from_dir/$$file" ; then \
	    $(CP) -pd "$$from_dir/$$file" $(DistDir)/$$file || exit 1; \
	  elif echo "$(DistAlways)" | grep -v "$$file" >/dev/null ; then \
	    $(EchoCmd) "===== WARNING: Distribution Source " \
	      "$$from_dir/$$file Not Found!" ; \
	  elif test "$(Verb)" != '@' ; then \
	    $(EchoCmd) "Skipping non-existent $$from_dir/$$file" ; \
	  fi; \
	done
	$(Verb) for subdir in $(DistSubDirs) ; do \
	  if test "$$subdir" \!= "." ; then \
	    new_distdir="$(DistDir)/$$subdir" ; \
	    test -d "$$new_distdir" || $(MKDIR) "$$new_distdir" || exit 1; \
	    ( cd $$subdir && $(MAKE) ENABLE_OPTIMIZED=1 \
	      DistDir="$$new_distdir" distdir ) || exit 1; \
	  fi; \
	done
	$(Verb) if test "$(DistDir)" = "$(TopDistDir)" ; then \
	  $(EchoCmd) Eliminating CVS/.svn directories from distribution ; \
	  $(RM) -rf `find $(TopDistDir) -type d \( -name CVS -o \
                                  -name .svn \) -print` ;\
	  $(MAKE) dist-hook ; \
	  $(FIND) $(TopDistDir) -type d ! -perm -777 -exec chmod a+rwx {} \; \
	    -o ! -type d ! -perm -444 -links 1 -exec chmod a+r {} \; \
	    -o ! -type d ! -perm -400 -exec chmod a+r {} \; \
	    -o ! -type d ! -perm -444 -exec \
	      $(SHELL) $(INSTALL_SH) -c -m a+r {} {} \; \
	    || chmod -R a+r $(DistDir) ; \
	fi

# This is invoked by distdir target, define it as a no-op to avoid errors if not
# defined by user.
dist-hook::

endif

###############################################################################
# TOP LEVEL - targets only to apply at the top level directory
###############################################################################

ifeq ($(LEVEL),.)

#------------------------------------------------------------------------
# Install support for the project's include files:
#------------------------------------------------------------------------
ifdef NO_INSTALL
install-local::
	$(Echo) Install circumvented with NO_INSTALL
uninstall-local::
	$(Echo) Uninstall circumvented with NO_INSTALL
else
install-local::
	$(Echo) Installing include files
	$(Verb) $(MKDIR) $(DESTDIR)$(PROJ_includedir)
	$(Verb) if test -d "$(PROJ_SRC_ROOT)/include" ; then \
	  cd $(PROJ_SRC_ROOT)/include && \
	  for hdr in `find . -type f \
	      '(' -name LICENSE.TXT \
	       -o -name '*.def' \
	       -o -name '*.h' \
	       -o -name '*.inc' \
	       -o -name '*.td' \
	      ')' -print | grep -v CVS | \
	      grep -v .svn` ; do \
	    instdir=`dirname "$(DESTDIR)$(PROJ_includedir)/$$hdr"` ; \
	    if test \! -d "$$instdir" ; then \
	      $(EchoCmd) Making install directory $$instdir ; \
	      $(MKDIR) $$instdir ;\
	    fi ; \
	    $(DataInstall) $$hdr $(DESTDIR)$(PROJ_includedir)/$$hdr ; \
	  done ; \
	fi
ifneq ($(PROJ_SRC_ROOT),$(PROJ_OBJ_ROOT))
	$(Verb) if test -d "$(PROJ_OBJ_ROOT)/include" ; then \
	  cd $(PROJ_OBJ_ROOT)/include && \
	  for hdr in `find . -type f \
	      '(' -name LICENSE.TXT \
	       -o -name '*.def' \
	       -o -name '*.h' \
	       -o -name '*.inc' \
	       -o -name '*.td' \
	      ')' -print | grep -v CVS | \
	      grep -v .svn` ; do \
	    instdir=`dirname "$(DESTDIR)$(PROJ_includedir)/$$hdr"` ; \
	    if test \! -d "$$instdir" ; then \
	      $(EchoCmd) Making install directory $$instdir ; \
	      $(MKDIR) $$instdir ;\
	    fi ; \
	    $(DataInstall) $$hdr $(DESTDIR)$(PROJ_includedir)/$$hdr ; \
	  done ; \
	fi
endif

uninstall-local::
	$(Echo) Uninstalling include files
	$(Verb) if [ -d "$(PROJ_SRC_ROOT)/include" ] ; then \
	  cd $(PROJ_SRC_ROOT)/include && \
	    $(RM) -f `find . -path '*/Internal' -prune -o '(' -type f \
	      '!' '(' -name '*~' -o -name '.#*' \
        -o -name '*.in' ')' -print ')' | \
        grep -v CVS | sed 's#^#$(DESTDIR)$(PROJ_includedir)/#'` ; \
	  cd $(PROJ_SRC_ROOT)/include && \
	    $(RM) -f `find . -path '*/Internal' -prune -o '(' -type f -name '*.in' \
      -print ')' | sed 's#\.in$$##;s#^#$(DESTDIR)$(PROJ_includedir)/#'` ; \
	fi
endif
<<<<<<< HEAD

#------------------------------------------------------------------------
# SMACK HACKS : install our scripts
#------------------------------------------------------------------------
ifdef NO_INSTALL
install-local::
	$(Echo) Install circumvented with NO_INSTALL
uninstall-local::
	$(Echo) Uninstall circumvented with NO_INSTALL
else
install-local::
	$(Echo) Installing scripts
	$(Verb) $(MKDIR) $(DESTDIR)$(PROJ_bindir)
	$(Verb) if test -d "$(PROJ_SRC_ROOT)/bin" ; then \
	  cd $(PROJ_SRC_ROOT)/bin && \
	  for scr in `find . -type f \
	      '(' -name '*.py' \
	       -o -name '*.rb' \
         -o -name 'boogie' \
         -o -name 'corral' \
	      ')' -print | grep -v CVS | \
	      grep -v .svn` ; do \
	    instdir=`dirname "$(DESTDIR)$(PROJ_bindir)/$$scr"` ; \
	    if test \! -d "$$instdir" ; then \
	      $(EchoCmd) Making install directory $$instdir ; \
	      $(MKDIR) $$instdir ;\
	    fi ; \
	    $(ScriptInstall) $$scr $(DESTDIR)$(PROJ_bindir)/$$scr ; \
	  done ; \
	fi

uninstall-local::
	$(Echo) Uninstalling scripts
	$(Verb) if [ -d "$(PROJ_SRC_ROOT)/bin" ] ; then \
	  cd $(PROJ_SRC_ROOT)/bin && \
	    $(RM) -f `find . -path '*/Internal' -prune -o '(' -type f \
	      '!' '(' -name '*~' -o -name '.#*' \
        -o -name '*.in' ')' -print ')' | \
        grep -v CVS | sed 's#^#$(DESTDIR)$(PROJ_bindir)/#'` ; \
	  cd $(PROJ_SRC_ROOT)/bin && \
	    $(RM) -f `find . -path '*/Internal' -prune -o '(' -type f -name '*.in' \
      -print ')' | sed 's#\.in$$##;s#^#$(DESTDIR)$(PROJ_bindir)/#'` ; \
	fi
endif

=======
>>>>>>> f83510e9
endif

check-line-length:
	@echo searching for overlength lines in files: $(Sources)
	@echo
	@echo
	egrep -n '.{81}' $(Sources) /dev/null

check-for-tabs:
	@echo searching for tabs in files: $(Sources)
	@echo
	@echo
	egrep -n '	' $(Sources) /dev/null

check-footprint:
	@ls -l $(LibDir) | awk '\
	  BEGIN { sum = 0; } \
	        { sum += $$5; } \
	  END   { printf("Libraries: %6.3f MBytes\n", sum/(1024.0*1024.0)); }'
	@ls -l $(ToolDir) | awk '\
	  BEGIN { sum = 0; } \
	        { sum += $$5; } \
	  END   { printf("Programs:  %6.3f MBytes\n", sum/(1024.0*1024.0)); }'
#------------------------------------------------------------------------
# Print out the directories used for building
#------------------------------------------------------------------------
printvars::
	$(Echo) "BuildMode    : " '$(BuildMode)'
	$(Echo) "PROJ_SRC_ROOT: " '$(PROJ_SRC_ROOT)'
	$(Echo) "PROJ_SRC_DIR : " '$(PROJ_SRC_DIR)'
	$(Echo) "PROJ_OBJ_ROOT: " '$(PROJ_OBJ_ROOT)'
	$(Echo) "PROJ_OBJ_DIR : " '$(PROJ_OBJ_DIR)'
	$(Echo) "LLVM_SRC_ROOT: " '$(LLVM_SRC_ROOT)'
	$(Echo) "LLVM_OBJ_ROOT: " '$(LLVM_OBJ_ROOT)'
	$(Echo) "PROJ_prefix  : " '$(PROJ_prefix)'
	$(Echo) "PROJ_internal_prefix  : " '$(PROJ_internal_prefix)'
	$(Echo) "PROJ_bindir  : " '$(PROJ_bindir)'
	$(Echo) "PROJ_libdir  : " '$(PROJ_libdir)'
	$(Echo) "PROJ_etcdir  : " '$(PROJ_etcdir)'
	$(Echo) "PROJ_includedir  : " '$(PROJ_includedir)'
	$(Echo) "UserTargets  : " '$(UserTargets)'
	$(Echo) "ObjMakefiles : " '$(ObjMakefiles)'
	$(Echo) "SrcMakefiles : " '$(SrcMakefiles)'
	$(Echo) "ObjDir       : " '$(ObjDir)'
	$(Echo) "LibDir       : " '$(LibDir)'
	$(Echo) "ToolDir      : " '$(ToolDir)'
	$(Echo) "ExmplDir     : " '$(ExmplDir)'
	$(Echo) "Sources      : " '$(Sources)'
	$(Echo) "TDFiles      : " '$(TDFiles)'
	$(Echo) "INCFiles     : " '$(INCFiles)'
	$(Echo) "INCTMPFiles  : " '$(INCTMPFiles)'
	$(Echo) "PreConditions: " '$(PreConditions)'
	$(Echo) "Compile.CXX  : " '$(Compile.CXX)'
	$(Echo) "Compile.C    : " '$(Compile.C)'
	$(Echo) "Archive      : " '$(Archive)'
	$(Echo) "YaccFiles    : " '$(YaccFiles)'
	$(Echo) "LexFiles     : " '$(LexFiles)'
	$(Echo) "Module       : " '$(Module)'
	$(Echo) "FilesToConfig: " '$(FilesToConfigPATH)'
	$(Echo) "SubDirs      : " '$(SubDirs)'
	$(Echo) "ProjLibsPaths: " '$(ProjLibsPaths)'
	$(Echo) "ProjLibsOptions: " '$(ProjLibsOptions)'

###
# Debugging

# General debugging rule, use 'make dbg-print-XXX' to print the
# definition, value and origin of XXX.
make-print-%:
	$(error PRINT: $(value $*) = "$($*)" (from $(origin $*)))<|MERGE_RESOLUTION|>--- conflicted
+++ resolved
@@ -2102,54 +2102,6 @@
       -print ')' | sed 's#\.in$$##;s#^#$(DESTDIR)$(PROJ_includedir)/#'` ; \
 	fi
 endif
-<<<<<<< HEAD
-
-#------------------------------------------------------------------------
-# SMACK HACKS : install our scripts
-#------------------------------------------------------------------------
-ifdef NO_INSTALL
-install-local::
-	$(Echo) Install circumvented with NO_INSTALL
-uninstall-local::
-	$(Echo) Uninstall circumvented with NO_INSTALL
-else
-install-local::
-	$(Echo) Installing scripts
-	$(Verb) $(MKDIR) $(DESTDIR)$(PROJ_bindir)
-	$(Verb) if test -d "$(PROJ_SRC_ROOT)/bin" ; then \
-	  cd $(PROJ_SRC_ROOT)/bin && \
-	  for scr in `find . -type f \
-	      '(' -name '*.py' \
-	       -o -name '*.rb' \
-         -o -name 'boogie' \
-         -o -name 'corral' \
-	      ')' -print | grep -v CVS | \
-	      grep -v .svn` ; do \
-	    instdir=`dirname "$(DESTDIR)$(PROJ_bindir)/$$scr"` ; \
-	    if test \! -d "$$instdir" ; then \
-	      $(EchoCmd) Making install directory $$instdir ; \
-	      $(MKDIR) $$instdir ;\
-	    fi ; \
-	    $(ScriptInstall) $$scr $(DESTDIR)$(PROJ_bindir)/$$scr ; \
-	  done ; \
-	fi
-
-uninstall-local::
-	$(Echo) Uninstalling scripts
-	$(Verb) if [ -d "$(PROJ_SRC_ROOT)/bin" ] ; then \
-	  cd $(PROJ_SRC_ROOT)/bin && \
-	    $(RM) -f `find . -path '*/Internal' -prune -o '(' -type f \
-	      '!' '(' -name '*~' -o -name '.#*' \
-        -o -name '*.in' ')' -print ')' | \
-        grep -v CVS | sed 's#^#$(DESTDIR)$(PROJ_bindir)/#'` ; \
-	  cd $(PROJ_SRC_ROOT)/bin && \
-	    $(RM) -f `find . -path '*/Internal' -prune -o '(' -type f -name '*.in' \
-      -print ')' | sed 's#\.in$$##;s#^#$(DESTDIR)$(PROJ_bindir)/#'` ; \
-	fi
-endif
-
-=======
->>>>>>> f83510e9
 endif
 
 check-line-length:
