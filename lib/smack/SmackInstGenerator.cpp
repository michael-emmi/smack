--- conflicted
+++ resolved
@@ -252,32 +252,18 @@
             assert (args.size() == 1 && rets.size() == 0);
             return Stmt::assume(
                 Expr::neq(args[0], SmackRep::ZERO) );
-        
-<<<<<<< HEAD
-//        } else if (name == "__SMACK_record_int") {
+
+//        } else if (rep.isSmackRecInt(f)) {
 //            assert (args.size() == 1 && rets.size() == 0);
-//            return Stmt::call(name, rep.off(args[0]));
+//            return Stmt::call(SmackRep::BOOGIE_REC_INT, rep.off(args[0]));
 //
-//        } else if (name == "__SMACK_record_obj") {
+//        } else if (rep.isSmackRecObj(f)) {
 //            assert (args.size() == 1 && rets.size() == 0);
-//            return Stmt::call(name, rep.obj(args[0]));
+//            return Stmt::call(SmackRep::BOOGIE_REC_OBJ, rep.obj(args[0]));
 //
-//        } else if (name == "__SMACK_record_ptr") {
+//        } else if (rep.isSmackRecPtr(f)) {
 //            assert (args.size() == 1 && rets.size() == 0);
-//            return Stmt::call(name, args[0]);
-=======
-        } else if (rep.isSmackRecInt(f)) {
-            assert (args.size() == 1 && rets.size() == 0);
-            return Stmt::call(SmackRep::BOOGIE_REC_INT, rep.off(args[0]));
-        
-        } else if (rep.isSmackRecObj(f)) {
-            assert (args.size() == 1 && rets.size() == 0);
-            return Stmt::call(SmackRep::BOOGIE_REC_OBJ, rep.obj(args[0]));
-        
-        } else if (rep.isSmackRecPtr(f)) {
-            assert (args.size() == 1 && rets.size() == 0);
-            return Stmt::call(SmackRep::BOOGIE_REC_PTR, args[0]);
->>>>>>> a7ffc275
+//            return Stmt::call(SmackRep::BOOGIE_REC_PTR, args[0]);
 
         } else if (name == "malloc") {
             assert (args.size() == 1);
