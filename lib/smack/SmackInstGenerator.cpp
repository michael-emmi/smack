--- conflicted
+++ resolved
@@ -52,13 +52,8 @@
 
 void SmackInstGenerator::nameInstruction(llvm::Instruction& inst) {
   if (!inst.getType()->isVoidTy()) {
-<<<<<<< HEAD
-    if (!inst.hasName()) {
+    if (!inst.hasName() || !rep.isSmackGeneratedName(inst.getName())) {
       if (rep.isBool(&inst))
-=======
-    if (!inst.hasName() || !rep->isSmackGeneratedName(inst.getName())) {
-      if (rep->isBool(&inst))
->>>>>>> 09672a39
         inst.setName(SmackRep::BOOL_VAR);
       else if (rep.isFloat(&inst))
         inst.setName(SmackRep::FLOAT_VAR);
@@ -378,16 +373,10 @@
   currBlock->addStmt(Stmt::assign(rep.expr(&li),src));
 
   if (SmackOptions::MemoryModelDebug) {
-<<<<<<< HEAD
-    currBlock->addStmt(Stmt::call(SmackRep::REC_MEM_OP, Expr::id(SmackRep::MEM_READ)));
+    currBlock->addStmt(Stmt::call(SmackRep::REC_MEM_OP, Expr::id(SmackRep::MEM_OP_VAL)));
+    currBlock->addStmt(Stmt::call("boogie_si_record_int", Expr::lit(0)));
     currBlock->addStmt(Stmt::call("boogie_si_record_int", rep.expr(li.getPointerOperand())));
     currBlock->addStmt(Stmt::call("boogie_si_record_int", rep.expr(&li)));
-=======
-    currBlock->addStmt(Stmt::call(SmackRep::REC_MEM_OP, Expr::id(SmackRep::MEM_OP_VAL)));
-    currBlock->addStmt(Stmt::call(SmackRep::BOOGIE_REC_INT, Expr::lit(0)));
-    currBlock->addStmt(Stmt::call(SmackRep::BOOGIE_REC_INT, rep->expr(li.getPointerOperand())));
-    currBlock->addStmt(Stmt::call(SmackRep::BOOGIE_REC_INT, rep->expr(&li)));
->>>>>>> 09672a39
   }
 }
 
@@ -399,16 +388,10 @@
   currBlock->addStmt(Stmt::assign(rep.mem(si.getPointerOperand()),src));
                        
   if (SmackOptions::MemoryModelDebug) {
-<<<<<<< HEAD
-    currBlock->addStmt(Stmt::call(SmackRep::REC_MEM_OP, Expr::id(SmackRep::MEM_WRITE)));
+    currBlock->addStmt(Stmt::call(SmackRep::REC_MEM_OP, Expr::id(SmackRep::MEM_OP_VAL)));
+    currBlock->addStmt(Stmt::call("boogie_si_record_int", Expr::lit(1)));
     currBlock->addStmt(Stmt::call("boogie_si_record_int", rep.expr(si.getPointerOperand())));
     currBlock->addStmt(Stmt::call("boogie_si_record_int", rep.expr(si.getOperand(0))));
-=======
-    currBlock->addStmt(Stmt::call(SmackRep::REC_MEM_OP, Expr::id(SmackRep::MEM_OP_VAL)));
-    currBlock->addStmt(Stmt::call(SmackRep::BOOGIE_REC_INT, Expr::lit(1)));
-    currBlock->addStmt(Stmt::call(SmackRep::BOOGIE_REC_INT, rep->expr(si.getPointerOperand())));
-    currBlock->addStmt(Stmt::call(SmackRep::BOOGIE_REC_INT, rep->expr(si.getOperand(0))));
->>>>>>> 09672a39
   }
 }
 
