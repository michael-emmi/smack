--- conflicted
+++ resolved
@@ -31,7 +31,6 @@
             x = m.global_begin(), e = m.global_end(); x != e; ++x) {
 
             string name = rep.id(x);
-<<<<<<< HEAD
             globals.push_back(name);
             program->addDecl(new ConstDecl(name, SmackRep::PTR_TYPE, true));
 //            program->addDecl(new AxiomDecl(
@@ -48,14 +47,7 @@
                 Expr::fn("$slt", Expr::fn(SmackRep::ADD, Expr::id(globals[globals.size()-1]), Expr::lit(1024)),
                 Expr::lit(0))));
         }
-   
-=======
-            program->addDecl(new ConstDecl(name, SmackRep::REF_TYPE, true));  
-            program->addDecl(new AxiomDecl(
-                Expr::fn(SmackRep::STATIC, Expr::id(name)) ));
-        }        
-    
->>>>>>> a7ffc275
+
         // AXIOMS about variable uniqueness
         // NOTE: This should be covered by the "unique" annotation on the
         // declarations.  What is not covered is that their REFERENCES should
@@ -77,15 +69,9 @@
             if (func->isDeclaration() || rep.isSmackName(name))
                 continue;
             
-<<<<<<< HEAD
             program->addDecl(new ConstDecl(name, SmackRep::PTR_TYPE, true));
 //            program->addDecl(new AxiomDecl(
 //                Expr::fn(SmackRep::STATIC, rep.obj(Expr::id(name))) ));
-=======
-            program->addDecl(new ConstDecl(name, SmackRep::REF_TYPE, true));  
-            program->addDecl(new AxiomDecl(
-                Expr::fn(SmackRep::STATIC, Expr::id(name)) ));
->>>>>>> a7ffc275
         
             DEBUG(errs() << "Analyzing function: " << name << "\n");
 
