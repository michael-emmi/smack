--- conflicted
+++ resolved
@@ -858,7 +858,7 @@
     staticInits.push_back( Stmt::assign(mem(region,addr), expr(val)) );
 
   } else if (const ArrayType* at = dyn_cast<const ArrayType>(val->getType())) {
-    extraDecls.push_back(
+    program->addDecl(
       Decl::axiom(
         Expr::eq(
           Expr::fn("$size", ptr2ref(addr)),
@@ -881,32 +881,10 @@
     
     if (g->hasInitializer()) {
       const Constant* init = g->getInitializer();
-<<<<<<< HEAD
-
-      if (isInt(init))
-        staticInits.push_back(Stmt::assign(mem(g),expr(init)));
-
-      else if (init->getType()->isArrayTy()) {
-        ArrayType* t = (ArrayType*) init->getType();
-        program->addDecl(Decl::axiom(Expr::eq(
-          Expr::fn("$size",Expr::id(id(g))),lit(t->getNumElements()))));
-      }
-
-      else if (init->getType()->isStructTy()) {
-        StructType* t = (StructType*) init->getType();
-        for (unsigned i = 0, e = t->getNumElements(); i != e; ++i) {
-          Constant* c = init->getAggregateElement(i);
-          assert(isInt(c));
-          staticInits.push_back(Stmt::assign(Expr::sel(
-              Expr::id(memReg(getRegion(g))), pa(expr(g), 1, fieldOffset(t, i))),expr(c)));
-        }
-      }
-=======
       
       // NOTE: here we are assuming all (nested) fields of a struct with a
       // static initializer belong to the same region
       addInit(getRegion(g), expr(g), init);
->>>>>>> 09672a39
     }
   }
 }
