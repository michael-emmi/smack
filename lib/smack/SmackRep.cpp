--- conflicted
+++ resolved
@@ -21,12 +21,8 @@
     const string SmackRep::BOOL_VAR = "$b";
     const string SmackRep::PTR_VAR = "$p";
     const string SmackRep::BOOL_TYPE = "bool";
-<<<<<<< HEAD
     const string SmackRep::PTR_TYPE = "int";
-=======
-    const string SmackRep::PTR_TYPE = "$ptr";
     const string SmackRep::REF_TYPE = "$ref";
->>>>>>> a7ffc275
     const string SmackRep::NULL_VAL = "$NULL";
     const string SmackRep::UNDEF_VAL = "$UNDEF";
 
@@ -72,15 +68,11 @@
     const Expr *SmackRep::NUL = Expr::id(NULL_VAL);
     const Expr *SmackRep::UNDEF = Expr::id(UNDEF_VAL);
     
-<<<<<<< HEAD
     const Expr *SmackRep::ZERO = Expr::lit(0);
-=======
-    const Expr *SmackRep::ZERO = Expr::fn(PTR, NUL, Expr::lit(0));
     
     const string SmackRep::BOOGIE_REC_PTR = "boogie_si_record_ptr";
     const string SmackRep::BOOGIE_REC_OBJ = "boogie_si_record_obj";
     const string SmackRep::BOOGIE_REC_INT = "boogie_si_record_int";
->>>>>>> a7ffc275
     
     // TODO Do the following functions belong here ?
 
@@ -277,7 +269,7 @@
         
         if (GlobalValue *g = dyn_cast<GlobalValue>(v)) {
             assert(g->hasName());
-            return ptr(Expr::id(id(v)),lit((unsigned)0));
+            return Expr::id(id(v));
         
         } else if (v->hasName())
             return Expr::id(id(v));
