//
// This file is distributed under the MIT License. See LICENSE for details.
//
#define DEBUG_TYPE "smack-rep"
#include "smack/SmackRep.h"
#include "smack/SmackOptions.h"

#include <iostream>

namespace smack {

const string SmackRep::BOOL_TYPE = "bool";
const string SmackRep::FLOAT_TYPE = "float";
const string SmackRep::NULL_VAL = "$NULL";

const string SmackRep::ALLOCA = "$alloca";
const string SmackRep::MALLOC = "$malloc";
const string SmackRep::FREE = "$free";
const string SmackRep::MEMCPY = "$memcpy";

const string SmackRep::BASE = "$base";
const string SmackRep::PA = "$pa";

const string SmackRep::FP = "$fp";

const string SmackRep::TRUNC = "$trunc";

const string SmackRep::B2P = "$b2p";
const string SmackRep::I2P = "$i2p";
const string SmackRep::P2I = "$p2i";
const string SmackRep::I2B = "$i2b";
const string SmackRep::B2I = "$b2i";

const string SmackRep::FP2SI = "$fp2si";
const string SmackRep::FP2UI = "$fp2ui";
const string SmackRep::SI2FP = "$si2fp";
const string SmackRep::UI2FP = "$ui2fp";

const string SmackRep::ADD = "$add";
const string SmackRep::SUB = "$sub";
const string SmackRep::MUL = "$mul";
const string SmackRep::SDIV = "$sdiv";
const string SmackRep::UDIV = "$udiv";
const string SmackRep::SREM = "$srem";
const string SmackRep::UREM = "$urem";
const string SmackRep::AND = "$and";
const string SmackRep::OR = "$or";
const string SmackRep::XOR = "$xor";
const string SmackRep::LSHR = "$lshr";
const string SmackRep::ASHR = "$ashr";
const string SmackRep::SHL = "$shl";

const string SmackRep::NAND = "$nand";
const string SmackRep::MAX = "$max";
const string SmackRep::MIN = "$min";
const string SmackRep::UMAX = "$umax";
const string SmackRep::UMIN = "$umin";

const string SmackRep::FADD = "$fadd";
const string SmackRep::FSUB = "$fsub";
const string SmackRep::FMUL = "$fmul";
const string SmackRep::FDIV = "$fdiv";
const string SmackRep::FREM = "$frem";

const string SmackRep::SGE = "$sge";
const string SmackRep::UGE = "$uge";
const string SmackRep::SLE = "$sle";
const string SmackRep::ULE = "$ule";
const string SmackRep::SLT = "$slt";
const string SmackRep::ULT = "$ult";
const string SmackRep::SGT = "$sgt";
const string SmackRep::UGT = "$ugt";

const string SmackRep::FFALSE = "$ffalse";
const string SmackRep::FOEQ = "$foeq";
const string SmackRep::FOGE = "$foge";
const string SmackRep::FOGT = "$fogt";
const string SmackRep::FOLE = "$fole";
const string SmackRep::FOLT = "$folt";
const string SmackRep::FONE = "$fone";
const string SmackRep::FORD = "$ford";
const string SmackRep::FTRUE = "$ftrue";
const string SmackRep::FUEQ = "$fueq";
const string SmackRep::FUGE = "$fuge";
const string SmackRep::FUGT = "$fugt";
const string SmackRep::FULE = "$fule";
const string SmackRep::FULT = "$fult";
const string SmackRep::FUNE = "$fune";
const string SmackRep::FUNO = "$funo";

// used for memory model debugging
const string SmackRep::MEM_OP = "$mop";
const string SmackRep::REC_MEM_OP = "boogie_si_record_mop";
const string SmackRep::MEM_OP_VAL = "$MOP";

const Expr* SmackRep::NUL = Expr::id(NULL_VAL);

const string SmackRep::STATIC_INIT = "$static_init";

const int SmackRep::width = 0;

Regex PROC_MALLOC_FREE("^(malloc|free_)$");
Regex PROC_IGNORE("^("
  "llvm\\.memcpy\\..*|llvm\\.memset\\..*|llvm\\.dbg\\..*|"
  "__SMACK_code|__SMACK_decl|__SMACK_top_decl"
")$");

bool SmackRep::isMallocOrFree(llvm::Function* f) {
  return PROC_MALLOC_FREE.match(naming.get(*f));
}

bool SmackRep::isIgnore(llvm::Function* f) {  
  return PROC_IGNORE.match(naming.get(*f));
}

bool SmackRep::isInt(const llvm::Type* t) {
  return t->isIntegerTy();
}

bool SmackRep::isInt(const llvm::Value* v) {
  return isInt(v->getType());
}

bool SmackRep::isBool(llvm::Type* t) {
  return t->isIntegerTy(1);
}

bool SmackRep::isBool(const llvm::Value* v) {
  return isBool(v->getType());
}

bool SmackRep::isFloat(llvm::Type* t) {
  return t->isFloatingPointTy();
}

bool SmackRep::isFloat(llvm::Value* v) {
  return isFloat(v->getType());
}

string SmackRep::type(llvm::Type* t) {
  if (isBool(t))
    return BOOL_TYPE;
  else if (isFloat(t))
    return FLOAT_TYPE;
  else
    return getPtrType();
}

string SmackRep::type(llvm::Value* v) {
  return type(v->getType());
}

unsigned SmackRep::storageSize(llvm::Type* t) {
  return targetData->getTypeStoreSize(t);
}

unsigned SmackRep::fieldOffset(llvm::StructType* t, unsigned fieldNo) {
  return targetData->getStructLayout(t)->getElementOffset(fieldNo);
}

string SmackRep::memReg(unsigned idx) {
  stringstream s;
  s << "$M." << idx;
  return s.str();
}

const Expr* SmackRep::mem(const llvm::Value* v) {
  return mem( getRegion(v), expr(v) );
}

const Expr* SmackRep::mem(unsigned region, const Expr* addr) {
  return Expr::sel( Expr::id(memReg(region)), addr );
}

unsigned SmackRep::getRegion(const llvm::Value* v) {
  unsigned r;

  for (r=0; r<memoryRegions.size(); ++r)
    if (!aliasAnalysis->isNoAlias(v, memoryRegions[r].first))
      break;

  if (r == memoryRegions.size())
    memoryRegions.push_back(make_pair(v,false));

  memoryRegions[r].second = memoryRegions[r].second || aliasAnalysis->isAlloced(v);

  return r;
}

bool SmackRep::isExternal(const llvm::Value* v) {
  return v->getType()->isPointerTy() && !memoryRegions[getRegion(v)].second;
}

void SmackRep::collectRegions(llvm::Module &M) {
  RegionCollector rc(*this);

  for (llvm::Module::iterator func = M.begin(), e = M.end();
       func != e; ++func) {

    for (llvm::Function::iterator block = func->begin();
        block != func->end(); ++block) {

      rc.visit(*block);
    }
  }
}

const Expr* SmackRep::trunc(const llvm::Value* v, llvm::Type* t) {
  assert(t->isIntegerTy() && "TODO: implement truncate for non-integer types.");
  const Expr* e = expr(v);

  return isBool(t)
    ? Expr::fn(I2B,e)
    : Expr::fn(TRUNC,e,lit(t->getPrimitiveSizeInBits()));
}
const Expr* SmackRep::zext(const llvm::Value* v, llvm::Type* t) {
  return isBool(v->getType()) ? b2p(v) : expr(v);
}
const Expr* SmackRep::sext(const llvm::Value* v, llvm::Type* t) {
  return isBool(v->getType()) ? b2p(v) : expr(v);
}
const Expr* SmackRep::fptrunc(const llvm::Value* v, llvm::Type* t) {
  return expr(v);  
}
const Expr* SmackRep::fpext(const llvm::Value* v, llvm::Type* t) {
  return expr(v);
}
const Expr* SmackRep::fp2ui(const llvm::Value* v) {
  return Expr::fn(FP2UI, expr(v));
}
const Expr* SmackRep::fp2si(const llvm::Value* v) {
  return Expr::fn(FP2SI, expr(v));
}
const Expr* SmackRep::ui2fp(const llvm::Value* v) {
  return Expr::fn(UI2FP, expr(v));
}
const Expr* SmackRep::si2fp(const llvm::Value* v) {
  return Expr::fn(SI2FP, expr(v));
}
const Expr* SmackRep::p2i(const llvm::Value* v) {
  return Expr::fn(P2I, expr(v));
}
const Expr* SmackRep::i2p(const llvm::Value* v) {
  return Expr::fn(I2P, expr(v));
}
const Expr* SmackRep::bitcast(const llvm::Value* v, llvm::Type* t) {
  return expr(v);
}

const Stmt* SmackRep::alloca(llvm::AllocaInst& i) {  
  const Expr* size = 
    Expr::fn(MUL,lit(storageSize(i.getAllocatedType())),lit(i.getArraySize()));
                       
  return Stmt::call(ALLOCA,size,naming.get(i));
}

const Stmt* SmackRep::memcpy(const llvm::MemCpyInst& mci) {
  int dstRegion = getRegion(mci.getOperand(0));
  int srcRegion = getRegion(mci.getOperand(1));

  program.addDecl(memcpyProc(dstRegion,srcRegion));

  stringstream name;
  name << "$memcpy." << dstRegion << "." << srcRegion;
  vector<const Expr*> args;
  for (unsigned i = 0; i < mci.getNumOperands() - 1; i++)
    args.push_back(expr(mci.getOperand(i)));
  return Stmt::call(name.str(),args);
}

const Stmt* SmackRep::memset(const llvm::MemSetInst& msi) {
  int region = getRegion(msi.getOperand(0));

  program.addDecl(memsetProc(region));

  stringstream name;
  vector<const Expr*> args;
  name << "$memset." << region;
  for (unsigned i = 0; i < msi.getNumOperands() - 1; i++)
    args.push_back(expr(msi.getOperand(i)));
  return Stmt::call(name.str(),args);
}

const Expr* SmackRep::pa(const Expr* base, int index, int size) {
  return pa(base, Expr::lit(index), Expr::lit(size));
}
const Expr* SmackRep::pa(const Expr* base, const Expr* index, int size) {
  return pa(base, index, Expr::lit(size));
}
const Expr* SmackRep::pa(const Expr* base, const Expr* index, const Expr* size) {
  return Expr::fn(PA, base, index, size);
}
const Expr* SmackRep::b2p(const llvm::Value* v) {
  return Expr::fn(B2P, expr(v));
}
const Expr* SmackRep::i2b(const llvm::Value* v) {
  return Expr::fn(I2B, expr(v));
}
const Expr* SmackRep::b2i(const llvm::Value* v) {
  return Expr::fn(B2I, expr(v));
}

<<<<<<< HEAD
=======
const Expr* SmackRep::undef(llvm::Type* t) {
  stringstream s;
  s << "$u." << uniqueUndefNum++;
  program->addDecl(Decl::constant(s.str(), t ? type(t) : "int"));
  return Expr::id(s.str());
}

string SmackRep::id(const llvm::Value* v) {
  string name;

  if (v->hasName()) {
    name = v->getName().str();

  } else {
    assert(false && "expected named value.");

    // OLD NAME-HANDLING CODE
    // llvm::raw_string_ostream ss(name);
    // ss << *v;
    // name = name.substr(name.find("%"));
    // name = name.substr(0, name.find(" "));
  }
  name = EscapeString(name);

  if (isBplKeyword(name))
    name = name + "_";

  return name;
}

>>>>>>> f83510e9
const Expr* SmackRep::lit(const llvm::Value* v) {
  using namespace llvm;

  if (const llvm::ConstantInt* ci = llvm::dyn_cast<const llvm::ConstantInt>(v)) {
    if (ci->getBitWidth() == 1)
      return Expr::lit(!ci->isZero());

    uint64_t val = ci->getLimitedValue();
    if (width > 0 && ci->isNegative())
      return Expr::fn(SUB, Expr::lit(0, width), Expr::lit(-val, width));
    else
      return Expr::lit(val, width);

  } else if (const ConstantFP* CFP = dyn_cast<const ConstantFP>(v)) {
    const APFloat APF = CFP->getValueAPF();
    string str;
    raw_string_ostream ss(str);
    ss << *CFP;
    istringstream iss(str);
    string float_type;
    int integerPart, fractionalPart, exponentPart;
    char point, sign, exponent;
    iss >> float_type;
    iss >> integerPart;
    iss >> point;
    iss >> fractionalPart;
    iss >> sign;
    iss >> exponent;
    iss >> exponentPart;

    return Expr::fn(FP, Expr::lit(integerPart), Expr::lit(fractionalPart),
      Expr::lit(exponentPart));

  } else if (llvm::isa<llvm::ConstantPointerNull>(v))
    return Expr::lit(0, width);

  else
    return expr(v);
  // assert( false && "value type not supported" );
}

const Expr* SmackRep::lit(unsigned v) {
  // TODO why doesn't this one do the thing with negative as well?
  return Expr::lit(v, width);
}

const Expr* SmackRep::ptrArith(
  const llvm::Value* p, vector<llvm::Value*> ps, vector<llvm::Type*> ts) {

  assert(ps.size() > 0 && ps.size() == ts.size());

  const Expr* e = expr(p);

  for (unsigned i = 0; i < ps.size(); i++) {
    if (llvm::StructType* st = llvm::dyn_cast<llvm::StructType>(ts[i])) {

      assert(ps[i]->getType()->isIntegerTy()
             && ps[i]->getType()->getPrimitiveSizeInBits() == 32
             && "Illegal struct idx");

      // Get structure layout information...
      unsigned fieldNo =
        llvm::cast<llvm::ConstantInt>(ps[i])->getZExtValue();

      // Add in the offset, as calculated by the
      // structure layout info...
      e = pa(e, fieldOffset(st, fieldNo), 1);

    } else {
      llvm::Type* et =
        llvm::cast<llvm::SequentialType>(ts[i])->getElementType();
      e = pa(e, lit(ps[i]), storageSize(et));
    }
  }

  return e;
}

const Expr* SmackRep::expr(const llvm::Value* v) {
  using namespace llvm;

  if (const GlobalValue* g = dyn_cast<const GlobalValue>(v)) {
    assert(g->hasName());
    return Expr::id(naming.get(*v));

  } else if (isa<UndefValue>(v)) {
    string name = naming.get(*v);
    program.addDecl(Decl::constant(name,type(v->getType())));
    return Expr::id(name);

  } else if (naming.get(*v) != "")
    return Expr::id(naming.get(*v));

  else if (const Constant* constant = dyn_cast<const Constant>(v)) {

    if (const ConstantExpr* constantExpr = dyn_cast<const ConstantExpr>(constant)) {

      if (constantExpr->getOpcode() == Instruction::GetElementPtr) {

        vector<llvm::Value*> ps;
        vector<llvm::Type*> ts;
        llvm::gep_type_iterator typeI = gep_type_begin(constantExpr);
        for (unsigned i = 1; i < constantExpr->getNumOperands(); i++, ++typeI) {
          ps.push_back(constantExpr->getOperand(i));
          ts.push_back(*typeI);
        }
        return ptrArith(constantExpr->getOperand(0), ps, ts);

      } else if (constantExpr->getOpcode() == Instruction::BitCast)

        // TODO: currently this is a noop instruction
        return expr(constantExpr->getOperand(0));

      else if (constantExpr->getOpcode() == Instruction::IntToPtr)

        // TODO test this out, formerly Expr::id("$UNDEF");
        return i2p(constantExpr->getOperand(0));

      else if (constantExpr->getOpcode() == Instruction::PtrToInt)

        // TODO test this out, formerly Expr::id("$UNDEF");
        return p2i(constantExpr->getOperand(0));

      else if (Instruction::isBinaryOp(constantExpr->getOpcode()))
        return op(constantExpr);

      else if (constantExpr->isCompare())
        return pred(constantExpr);

      else {
        DEBUG(errs() << "VALUE : " << *v << "\n");
        assert(false && "constant expression of this type not supported");
      }

    } else if (const ConstantInt* ci = dyn_cast<const ConstantInt>(constant)) {
      if (ci->getBitWidth() == 1)
        return Expr::lit(!ci->isZero());

      else return lit(ci);
      
    } else if (const ConstantFP* cf = dyn_cast<const ConstantFP>(constant)) {
      return lit(cf);

    } else if (constant->isNullValue())
      return lit((unsigned)0);

<<<<<<< HEAD
=======
    else if (isa<UndefValue>(constant))
      return undef(constant->getType());

>>>>>>> f83510e9
    else {
      DEBUG(errs() << "VALUE : " << *v << "\n");
      assert(false && "this type of constant not supported");
    }

  } else {
    DEBUG(errs() << "VALUE : " << *v << "\n");
    assert(false && "value of this type not supported");
  }
}

string SmackRep::getString(const llvm::Value* v) {
  if (const llvm::ConstantExpr* constantExpr = llvm::dyn_cast<const llvm::ConstantExpr>(v))
    if (constantExpr->getOpcode() == llvm::Instruction::GetElementPtr)
      if (const llvm::GlobalValue* cc = llvm::dyn_cast<const llvm::GlobalValue>(constantExpr->getOperand(0)))
        if (const llvm::ConstantDataSequential* cds = llvm::dyn_cast<const llvm::ConstantDataSequential>(cc->getOperand(0)))
            return cds ->getAsCString();
  return "";
}

const Expr* SmackRep::op(const llvm::User* v) {
  using namespace llvm;
  unsigned opcode;
  string op;

  if (const BinaryOperator* bo = dyn_cast<const BinaryOperator>(v))
    opcode = bo->getOpcode();

  else if (const ConstantExpr* ce = dyn_cast<const ConstantExpr>(v))
    opcode = ce->getOpcode();

  else assert(false && "unexpected operator value.");

  switch (opcode) {
    using llvm::Instruction;

  // Integer operations
  case Instruction::Add:
    op = ADD;
    break;
  case Instruction::Sub:
    op = SUB;
    break;
  case Instruction::Mul:
    op = MUL;
    break;
  case Instruction::SDiv:
    op = SDIV;
    break;
  case Instruction::UDiv:
    op = UDIV;
    break;
  case Instruction::SRem:
    op = SREM;
    break;
  case Instruction::URem:
    op = UREM;
    break;
  case Instruction::And:
    op = AND;
    break;
  case Instruction::Or:
    op = OR;
    break;
  case Instruction::Xor:
    op = XOR;
    break;
  case Instruction::LShr:
    op = LSHR;
    break;
  case Instruction::AShr:
    op = ASHR;
    break;
  case Instruction::Shl:
    op = SHL;
    break;

  // Floating point operations
  case Instruction::FAdd:
    op = FADD;
    break;
  case Instruction::FSub:
    op = FSUB;
    break;
  case Instruction::FMul:
    op = FMUL;
    break;
  case Instruction::FDiv:
    op = FDIV;
    break;
  case Instruction::FRem:
    op = FREM;
    break;
      
  default:
    assert(false && "unexpected predicate.");
  }
  llvm::Value
  *l = v->getOperand(0),
   *r = v->getOperand(1);

  const Expr* e = Expr::fn(op,
                           (isBool(l) ? b2i(l) : expr(l)),
                           (isBool(r) ? b2i(r) : expr(r)));

  return isBool(v) ? Expr::fn("$i2b",e) : e;
}

const Expr* SmackRep::pred(const llvm::User* v) {
  using namespace llvm;
  const Expr* e = NULL;
  string o;
  unsigned predicate;
  const Expr *l = expr(v->getOperand(0)), *r = expr(v->getOperand(1));

  if (const CmpInst* ci = dyn_cast<const CmpInst>(v))
    predicate = ci->getPredicate();

  else if (const ConstantExpr* ce = dyn_cast<const ConstantExpr>(v))
    predicate = ce->getPredicate();

  else assert(false && "unexpected operator value.");

  switch (predicate) {
    using llvm::CmpInst;

  // integer comparison
  case CmpInst::ICMP_EQ:
    e = Expr::eq(l, r);
    break;
  case CmpInst::ICMP_NE:
    e = Expr::neq(l, r);
    break;
  case CmpInst::ICMP_SGE:
    o = SGE;
    break;
  case CmpInst::ICMP_UGE:
    o = UGE;
    break;
  case CmpInst::ICMP_SLE:
    o = SLE;
    break;
  case CmpInst::ICMP_ULE:
    o = ULE;
    break;
  case CmpInst::ICMP_SLT:
    o = SLT;
    break;
  case CmpInst::ICMP_ULT:
    o = ULT;
    break;
  case CmpInst::ICMP_SGT:
    o = SGT;
    break;
  case CmpInst::ICMP_UGT:
    o = UGT;
    break;

  // floating point comparison 
  case CmpInst::FCMP_FALSE:
    o = FFALSE;
    break;
  case CmpInst::FCMP_OEQ:
    o = FOEQ;
    break;
  case CmpInst::FCMP_OGE:
    o = FOGE;
    break;
  case CmpInst::FCMP_OGT:
    o = FOGT;
    break;
  case CmpInst::FCMP_OLE:
    o = FOLE;
    break;
  case CmpInst::FCMP_OLT:
    o = FOLT;
    break;
  case CmpInst::FCMP_ONE:
    o = FONE;
    break;
  case CmpInst::FCMP_ORD:
    o = FORD;
    break;
  case CmpInst::FCMP_TRUE:
    o = FTRUE;
    break;
  case CmpInst::FCMP_UEQ:
    o = FUEQ;
    break;
  case CmpInst::FCMP_UGE:
    o = FUGE;
    break;
  case CmpInst::FCMP_UGT:
    o = FUGT;
    break;
  case CmpInst::FCMP_ULE:
    o = FULE;
    break;
  case CmpInst::FCMP_ULT:
    o = FULT;
    break;
  case CmpInst::FCMP_UNE:
    o = FUNE;
    break;
  case CmpInst::FCMP_UNO:
    o = FUNO;
    break;
  default:
    assert(false && "unexpected predicate.");
  }

  return e == NULL ? Expr::fn(o, l, r) : e;
}

string indexedName(string name, int idx) {
  stringstream idxd;
  idxd << name << "#" << idx;
  return idxd.str();
}

ProcDecl* SmackRep::proc(llvm::Function* f, int nargs) {
  vector< pair<string,string> > args, rets;

  int i = 0;
  for (llvm::Function::arg_iterator
       arg = f->arg_begin(), e = f->arg_end(); arg != e; ++arg, ++i) {
    string name;
    if (arg->hasName()) {
      name = naming.get(*arg);
    } else {
      name = indexedName("p",i);
      arg->setName(name);
    }
    
    args.push_back(make_pair(name, type(arg->getType()) ));
  }
  
  for (; i < nargs; i++)
    args.push_back(make_pair(indexedName("p",i), getPtrType()));

  if (!f->getReturnType()->isVoidTy())
    rets.push_back(make_pair(Naming::RET_VAR,type(f->getReturnType())));

  return (ProcDecl*) Decl::procedure(
    program,
    f->isVarArg() ? indexedName(naming.get(*f),nargs) : naming.get(*f), 
    args, 
    rets
  );
}

const Expr* SmackRep::arg(llvm::Function* f, unsigned pos, llvm::Value* v) {
  return (f && f->isVarArg() && isFloat(v)) ? fp2si(v) : expr(v);
}

const Stmt* SmackRep::call(llvm::Function* f, llvm::CallInst& ci) {

  assert(f && "Call encountered unresolved function.");
  
  string name = naming.get(*f);
  vector<const Expr*> args;
  vector<string> rets;
  
  for (unsigned i = 0; i < ci.getNumOperands() - 1; i++)
    args.push_back(arg(f, i, ci.getOperand(i)));
  
  if (!ci.getType()->isVoidTy())
    rets.push_back(naming.get(ci));

  if (name == "malloc") {
    assert(args.size() == 1);
    return Stmt::call(MALLOC, args[0], rets[0]);

  } else if (name == "free_") {
    assert(args.size() == 1);
    return Stmt::call(FREE, args[0]);

  } else if (f->isVarArg() || (f->isDeclaration() && !Naming::isSmackName(name))) {
    
    Decl* p = proc(f,args.size());
    program.addDecl(p);
    return Stmt::call(p->getName(), args, rets);
    
  } else {
    return Stmt::call(name, args, rets);
  }
}

string SmackRep::code(llvm::CallInst& ci) {
  
  llvm::Function* f = ci.getCalledFunction();
  assert(f && "Inline code embedded in unresolved function.");
  
  string fmt = getString(ci.getOperand(0));
  assert(!fmt.empty() && "__SMACK_code: missing format string.");
  
  string s = fmt;
  for (unsigned i=1; i<ci.getNumOperands()-1; i++) {
    const Expr* a = arg(f, i, ci.getOperand(i));
    string::size_type idx = s.find('@');
    assert(idx != string::npos && "__SMACK_code: too many arguments.");
    
    ostringstream ss;
    a->print(ss);
    s = s.replace(idx,1,ss.str());
  }
  return s;
}

string SmackRep::getPrelude() {
  stringstream s;
  s << endl;
  s << "// Memory region declarations";
  s << ": " << memoryRegions.size() << endl;
  for (unsigned i=0; i<memoryRegions.size(); ++i)
    s << "var " << memReg(i) 
      << ": [" << getPtrType() << "] " << getPtrType() << ";" << endl;
<<<<<<< HEAD

  s << endl;

=======
  
  s << endl;
>>>>>>> f83510e9
  s << "axiom $GLOBALS_BOTTOM == " << globalsBottom << ";" << endl;

  return s.str();
}

void SmackRep::addBplGlobal(string name) {
  bplGlobals.push_back(name);
}

vector<string> SmackRep::getModifies() {
  vector<string> mods;
  for (vector<string>::iterator i = bplGlobals.begin(); i != bplGlobals.end(); ++i)
    mods.push_back(*i);
  for (unsigned i=0; i<memoryRegions.size(); ++i)
    mods.push_back(memReg(i));
  return mods;
}

unsigned SmackRep::numElements(const llvm::Constant* v) {
  using namespace llvm;
  if (const ArrayType* at = dyn_cast<const ArrayType>(v->getType()))
    return at->getNumElements();
  else
    return 1;
}

void SmackRep::addInit(unsigned region, const llvm::Value* addr, const llvm::Constant* val) {
  addInit(region, expr(addr), val);
}

void SmackRep::addInit(unsigned region, const Expr* addr, const llvm::Constant* val) {
  using namespace llvm;

  if (isInt(val)) {
    staticInits.push_back( Stmt::assign(mem(region,addr), expr(val)) );
    
  } else if (isa<PointerType>(val->getType())) {
    staticInits.push_back( Stmt::assign(mem(region,addr), expr(val)) );

  } else if (ArrayType* at = dyn_cast<ArrayType>(val->getType())) {

    for (unsigned i = 0; i < at->getNumElements(); i++) {
      const Constant* elem = val->getAggregateElement(i);
      addInit( region, pa(addr,i,storageSize(at->getElementType())), elem );
    }

  } else if (StructType* st = dyn_cast<StructType>(val->getType())) {
    for (unsigned i = 0; i < st->getNumElements(); i++) {
      const Constant* elem = val->getAggregateElement(i);
      addInit( region, pa(addr,fieldOffset(st,i),1), elem );
    }

  } else {
    assert (false && "Unexpected static initializer.");
  }
}

bool SmackRep::hasStaticInits() {
  return staticInits.size() > 0;
}

Decl* SmackRep::getStaticInit() {
  ProcDecl* proc = (ProcDecl*) Decl::procedure(program, STATIC_INIT);
  Block* b = new Block();
  for (unsigned i=0; i<staticInits.size(); i++)
    b->addStmt(staticInits[i]);
  b->addStmt(Stmt::return_());
  proc->addBlock(b);
  return proc;
}
Regex STRING_CONSTANT("^\\.str[0-9]*$");

vector<Decl*> SmackRep::globalDecl(const llvm::Value* v) {
  using namespace llvm;
  vector<Decl*> decls;
  vector<const Attr*> ax;
  string name = naming.get(*v);

  if (const GlobalVariable* g = dyn_cast<const GlobalVariable>(v)) {
    if (g->hasInitializer()) {
      const Constant* init = g->getInitializer();
      unsigned numElems = numElements(init);
      unsigned size;

      // NOTE: all global variables have pointer type in LLVM
      if (g->getType()->isPointerTy()) {
        PointerType *t = (PointerType*) g->getType();

        // in case we can determine the size of the element type ...
        if (t->getElementType()->isSized())
          size = storageSize(t->getElementType());

        // otherwise (e.g. for function declarations), use a default size
        else
          size = 1024;

      } else
        size = storageSize(g->getType());

      globalsBottom -= size;

      if (!g->hasName() || !STRING_CONSTANT.match(g->getName().str())) {
        if (numElems > 1)
          ax.push_back(Attr::attr("count",numElems));

        decls.push_back(Decl::axiom(Expr::eq(Expr::id(name),Expr::lit(globalsBottom))));
        addInit(getRegion(g), g, init);

        // Expr::fn("$slt",
        //     Expr::fn(SmackRep::ADD, Expr::id(name), Expr::lit(1024)),
        //     Expr::lit(globalsBottom)) ));
      }

    } else {
      decls.push_back(Decl::axiom(declareIsExternal(Expr::id(name))));
    }
  }
  decls.push_back(Decl::constant(name, getPtrType(), ax, true));
  return decls;
}

const Expr* SmackRep::declareIsExternal(const Expr* e) {
  return Expr::fn("$isExternal",e);
}

string SmackRep::getPtrType() {
  return "int";
}

string SmackRep::memcpyProc(int dstReg, int srcReg) {
  stringstream s;

  if (SmackOptions::MemoryModelImpls) {
    s << "procedure $memcpy." << dstReg << "." << srcReg;
    s << "(dest: int, src: int, len: int, align: int, isvolatile: bool)" << endl;
    s << "modifies " << memReg(dstReg) << ";" << endl;
    s << "{" << endl;
    s << "  var $oldSrc: [" << getPtrType() << "] " << getPtrType() << ";" << endl;
    s << "  var $oldDst: [" << getPtrType() << "] " << getPtrType() << ";" << endl;
    s << "  $oldSrc := " << memReg(srcReg) << ";" << endl;
    s << "  $oldDst := " << memReg(dstReg) << ";" << endl;
    s << "  havoc " << memReg(dstReg) << ";" << endl;
    s << "  assume (forall x:int :: dest <= x && x < dest + len ==> "
      << memReg(dstReg) << "[x] == $oldSrc[src - dest + x]);" << endl;
    s << "  assume (forall x:int :: !(dest <= x && x < dest + len) ==> "
      << memReg(dstReg) << "[x] == $oldDst[x]);" << endl;
    s << "}" << endl;
  } else {
    s << "procedure $memcpy." << dstReg << "." << srcReg;
    s << "(dest: int, src: int, len: int, align: int, isvolatile: bool);" << endl;
    s << "modifies " << memReg(dstReg) << ";" << endl;
    s << "ensures (forall x:int :: dest <= x && x < dest + len ==> "
      << memReg(dstReg) << "[x] == old(" << memReg(srcReg) << ")[src - dest + x]);" 
      << endl;
    s << "ensures (forall x:int :: !(dest <= x && x < dest + len) ==> "
      << memReg(dstReg) << "[x] == old(" << memReg(dstReg) << ")[x]);" << endl;
  }

  return s.str();
}

string SmackRep::memsetProc(int dstReg) {
  stringstream s;

  if (SmackOptions::MemoryModelImpls) {
    s << "procedure $memset." << dstReg;
    s << "(dest: int, val: int, len: int, align: int, isvolatile: bool)" << endl;
    s << "modifies " << memReg(dstReg) << ";" << endl;
    s << "{" << endl;
    s << "  var $oldDst: [" << getPtrType() << "] " << getPtrType() << ";" << endl;
    s << "  $oldDst := " << memReg(dstReg) << ";" << endl;
    s << "  havoc " << memReg(dstReg) << ";" << endl;
    s << "  assume (forall x:int :: dest <= x && x < dest + len ==> "
      << memReg(dstReg) << "[x] == val);" << endl;
    s << "  assume (forall x:int :: !(dest <= x && x < dest + len) ==> "
      << memReg(dstReg) << "[x] == $oldDst[x]);" << endl;
    s << "}" << endl;
  } else {
    s << "procedure $memset." << dstReg;
    s << "(dest: int, val: int, len: int, align: int, isvolatile: bool);" << endl;
    s << "modifies " << memReg(dstReg) << ";" << endl;
    s << "ensures (forall x:int :: dest <= x && x < dest + len ==> "
      << memReg(dstReg) << "[x] == val);"
      << endl;
    s << "ensures (forall x:int :: !(dest <= x && x < dest + len) ==> "
      << memReg(dstReg) << "[x] == old(" << memReg(dstReg) << ")[x]);" << endl;
  }

  return s.str();
}

} // namespace smack
<|MERGE_RESOLUTION|>--- conflicted
+++ resolved
@@ -300,39 +300,6 @@
   return Expr::fn(B2I, expr(v));
 }
 
-<<<<<<< HEAD
-=======
-const Expr* SmackRep::undef(llvm::Type* t) {
-  stringstream s;
-  s << "$u." << uniqueUndefNum++;
-  program->addDecl(Decl::constant(s.str(), t ? type(t) : "int"));
-  return Expr::id(s.str());
-}
-
-string SmackRep::id(const llvm::Value* v) {
-  string name;
-
-  if (v->hasName()) {
-    name = v->getName().str();
-
-  } else {
-    assert(false && "expected named value.");
-
-    // OLD NAME-HANDLING CODE
-    // llvm::raw_string_ostream ss(name);
-    // ss << *v;
-    // name = name.substr(name.find("%"));
-    // name = name.substr(0, name.find(" "));
-  }
-  name = EscapeString(name);
-
-  if (isBplKeyword(name))
-    name = name + "_";
-
-  return name;
-}
-
->>>>>>> f83510e9
 const Expr* SmackRep::lit(const llvm::Value* v) {
   using namespace llvm;
 
@@ -479,12 +446,6 @@
     } else if (constant->isNullValue())
       return lit((unsigned)0);
 
-<<<<<<< HEAD
-=======
-    else if (isa<UndefValue>(constant))
-      return undef(constant->getType());
-
->>>>>>> f83510e9
     else {
       DEBUG(errs() << "VALUE : " << *v << "\n");
       assert(false && "this type of constant not supported");
@@ -802,14 +763,7 @@
   for (unsigned i=0; i<memoryRegions.size(); ++i)
     s << "var " << memReg(i) 
       << ": [" << getPtrType() << "] " << getPtrType() << ";" << endl;
-<<<<<<< HEAD
-
   s << endl;
-
-=======
-  
-  s << endl;
->>>>>>> f83510e9
   s << "axiom $GLOBALS_BOTTOM == " << globalsBottom << ";" << endl;
 
   return s.str();
