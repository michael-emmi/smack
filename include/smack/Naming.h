--- conflicted
+++ resolved
@@ -80,11 +80,7 @@
   static const std::string UNDEF_SYM;
   static const std::string CONTRACT_EXPR;
   static const std::string MEMORY_SAFETY_FUNCTION;
-<<<<<<< HEAD
-  static const std::string FUNCTION_PTR_DISPATCH_PROC;
-=======
   static const std::string MEMORY_LEAK_FUNCTION;
->>>>>>> 8ddf383b
 
   static const std::map<unsigned,std::string> INSTRUCTION_TABLE;
   static const std::map<unsigned,std::string> CMPINST_TABLE;
