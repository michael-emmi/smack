//
// Copyright (c) 2013 Zvonimir Rakamaric (zvonimir@cs.utah.edu),
//                    Michael Emmi (michael.emmi@gmail.com)
// This file is distributed under the MIT License. See LICENSE for details.
//
#ifndef SMACKREP_H
#define SMACKREP_H

#include "smack/BoogieAst.h"
#include "smack/SmackOptions.h"
#include "llvm/InstVisitor.h"
#include "llvm/Analysis/AliasAnalysis.h"
#include "llvm/IR/DataLayout.h"
#include "llvm/IR/InstrTypes.h"
#include "llvm/Support/Debug.h"
#include "llvm/Support/GetElementPtrTypeIterator.h"
#include "llvm/Support/GraphWriter.h"
#include "llvm/Support/Regex.h"
#include <sstream>
#include <set>

namespace smack {

using llvm::Regex;
using llvm::SmallVector;
using llvm::StringRef;
using namespace std;
  
class SmackRep {
public:
  static const string CURRADDR; // TODO: push this into SmackRepFlatMem
  static const string ALLOC;
  static const string BLOCK_LBL;
  static const string RET_VAR;
  static const string BOOL_VAR;
  static const string FLOAT_VAR;
  static const string PTR_VAR;
  static const string BOOL_TYPE;
  static const string FLOAT_TYPE;
  static const string NULL_VAL;

  static const string ALLOCA;
  static const string MALLOC;
  static const string FREE;
  static const string MEMCPY;

  static const string PTR;
  static const string STATIC;
  static const string OBJ;
  static const string OFF;
  static const string PA;
  
  static const string FP;

  static const string B2P;
  static const string I2P;
  static const string P2I;
  static const string I2B;
  static const string B2I;

  static const string FP2SI;
  static const string FP2UI;
  static const string SI2FP;
  static const string UI2FP;

  static const string ADD;
  static const string SUB;
  static const string MUL;
  static const string SDIV;
  static const string UDIV;
  static const string SREM;
  static const string UREM;
  static const string AND;
  static const string OR;
  static const string XOR;
  static const string LSHR;
  static const string ASHR;
  static const string SHL;

  static const string FADD;
  static const string FSUB;
  static const string FMUL;
  static const string FDIV;
  static const string FREM;

  static const string SGE;
  static const string UGE;
  static const string SLE;
  static const string ULE;
  static const string SLT;
  static const string ULT;
  static const string SGT;
  static const string UGT;
  
  static const string NAND;
  static const string MAX;
  static const string MIN;
  static const string UMAX;
  static const string UMIN;
  
  static const string FFALSE;
  static const string FOEQ;
  static const string FOGE;
  static const string FOGT;
  static const string FOLE;
  static const string FOLT;
  static const string FONE;
  static const string FORD;
  static const string FTRUE;
  static const string FUEQ;
  static const string FUGE;
  static const string FUGT;
  static const string FULE;
  static const string FULT;
  static const string FUNE;
  static const string FUNO;
  
  static const string MEM_OP;
  static const string REC_MEM_OP;
  static const string MEM_OP_VAL;

  static const Expr* NUL;
  
  static const string STATIC_INIT;

  // TODO Make this width a parameter to generate bitvector-based code.
  static const int width;

protected:
  static const string ARITHMETIC;
  static const string MEMORY_DEBUG_SYMBOLS;
  llvm::AliasAnalysis* aliasAnalysis;
  vector<const void*> memoryRegions;
  const llvm::DataLayout* targetData;
  Program* program;
  
  vector<const Stmt*> staticInits;
  
  unsigned uniqueFpNum;
  unsigned uniqueUndefNum;

protected:
  SmackRep(llvm::AliasAnalysis* aa)
    : aliasAnalysis(aa), targetData(aa->getDataLayout()) {
    uniqueFpNum = 0;
    uniqueUndefNum = 0;
  }  
public:
  static SmackRep* createRep(llvm::AliasAnalysis* aa);
  void setProgram(Program* p) { program = p; }
  
  bool isSmackName(string n);
  bool isSmackGeneratedName(string n);
  bool isProcIgnore(string n);
  bool isInt(const llvm::Type* t);
  bool isInt(const llvm::Value* v);
  bool isBool(llvm::Type* t);
  bool isBool(llvm::Value* v);
  bool isFloat(llvm::Type* t);
  bool isFloat(llvm::Value* v);
  string type(llvm::Type* t);
  string type(llvm::Value* v);

  unsigned storageSize(llvm::Type* t);
  unsigned fieldOffset(llvm::StructType* t, unsigned fieldNo);
  
  unsigned getRegion(const llvm::Value* v);
  string memReg(unsigned i);

  const Expr* mem(const llvm::Value* v);
  const Expr* mem(unsigned region, const Expr* addr);
  // const Expr* ptr(const Expr* obj, const Expr* off);
  // const Expr* obj(const Expr* e);
  // const Expr* off(const Expr* e);
  const Expr* i2p(const Expr* e);
  const Expr* p2i(const Expr* e);
  const Expr* b2p(const Expr* e);
  const Expr* i2b(const Expr* e);
  const Expr* b2i(const Expr* e);

  const Expr* fp2si(const Expr* e);
  const Expr* fp2ui(const Expr* e);
  const Expr* si2fp(const Expr* e);
  const Expr* ui2fp(const Expr* e);

  const Expr* pa(const Expr* base, int index, int size);
  const Expr* pa(const Expr* base, const Expr* index, int size);
  const Expr* pa(const Expr* base, const Expr* index, const Expr* size);

  string id(const llvm::Value* v);
  const Expr* undef();
  const Expr* lit(const llvm::Value* v);
  const Expr* lit(unsigned v);
  const Expr* ptrArith(const llvm::Value* p, vector<llvm::Value*> ps,
                       vector<llvm::Type*> ts);
  const Expr* expr(const llvm::Value* v);
  string getString(const llvm::Value* v);
  const Expr* op(llvm::BinaryOperator& o);
  const Expr* pred(llvm::CmpInst& ci);
  
<<<<<<< HEAD
  const Expr* arg(llvm::Function* f, unsigned pos, llvm::Value* v);
  const Stmt* call(llvm::Function* f, llvm::CallInst& ci);
  const string code(llvm::CallInst& ci);
  const Decl* proc(llvm::Function* f, int n);
  
=======
  virtual const Expr* ptr2ref(const Expr* e) = 0;
>>>>>>> 09672a39
  virtual const Expr* ptr2val(const Expr* e) = 0;
  virtual const Expr* val2ptr(const Expr* e) = 0;
  virtual const Expr* ref2ptr(const Expr* e) = 0;

  virtual vector<const Decl*> globalDecl(const llvm::Value* g) = 0;
  virtual vector<string> getModifies();
  void addStaticInit(const llvm::Value* g);
  void addInit(unsigned region, const Expr* addr, const llvm::Constant* val);
  bool hasStaticInits();
  Procedure* getStaticInit();
  virtual string getPtrType() = 0;
  virtual string getPrelude();
  
  virtual string memoryModel() = 0;
  virtual string mallocProc() = 0;
  virtual string freeProc() = 0;
  virtual string allocaProc() = 0;
  virtual string memcpyCall(int dstReg, int srcReg);
  virtual string memcpyProc(int dstReg, int srcReg) = 0;
  
};
}

#endif // SMACKREP_H
<|MERGE_RESOLUTION|>--- conflicted
+++ resolved
@@ -198,15 +198,12 @@
   const Expr* op(llvm::BinaryOperator& o);
   const Expr* pred(llvm::CmpInst& ci);
   
-<<<<<<< HEAD
   const Expr* arg(llvm::Function* f, unsigned pos, llvm::Value* v);
   const Stmt* call(llvm::Function* f, llvm::CallInst& ci);
   const string code(llvm::CallInst& ci);
   const Decl* proc(llvm::Function* f, int n);
   
-=======
   virtual const Expr* ptr2ref(const Expr* e) = 0;
->>>>>>> 09672a39
   virtual const Expr* ptr2val(const Expr* e) = 0;
   virtual const Expr* val2ptr(const Expr* e) = 0;
   virtual const Expr* ref2ptr(const Expr* e) = 0;
