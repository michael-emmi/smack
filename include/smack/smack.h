--- conflicted
+++ resolved
@@ -45,7 +45,6 @@
   __SMACK_code("assume {@} != 0;", v);
 }
 
-<<<<<<< HEAD
 void requires(bool expr);
 void ensures(bool expr);
 void invariant(bool expr);
@@ -56,8 +55,6 @@
 int old(int term);
 int result();
 
-=======
->>>>>>> e2478f85
 //// PROBLEM: in the 2D memory model, the declaration of boogie_si_record_int
 //// should have a type $ptr parameter, not an int.  How should we do this?
 // void __SMACK_record_int(int i) {
