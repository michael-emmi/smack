//
//                     The LLVM Compiler Infrastructure
//
// This file was developed by the LLVM research group and is distributed under
// the University of Illinois Open Source License. See LICENSE for details.
//
#ifndef DSAWRAPPER_H
#define DSAWRAPPER_H

#include "llvm/Analysis/MemoryLocation.h"
#include "llvm/IR/InstVisitor.h"
#include <unordered_set>

namespace llvm {
class DSNode;
class DSGraph;
class TDDataStructures;
class BUDataStructures;
class DSNodeEquivs;
}

namespace dsa {
template<class dsa>
struct TypeSafety;
}

namespace smack {


class MemcpyCollector : public llvm::InstVisitor<MemcpyCollector> {
private:
  llvm::DSNodeEquivs *nodeEqs;
  std::vector<const llvm::DSNode*> memcpys;

public:
  MemcpyCollector(llvm::DSNodeEquivs *neqs) : nodeEqs(neqs) { }
  void visitMemCpyInst(llvm::MemCpyInst& mci);
  std::vector<const llvm::DSNode*> getMemcpys() {
    return memcpys;
  }
};

class DSAWrapper : public llvm::ModulePass {
private:
  llvm::Module *module;
  llvm::TDDataStructures *TD;
  llvm::BUDataStructures *BU;
  llvm::DSNodeEquivs *nodeEqs;
  dsa::TypeSafety<llvm::TDDataStructures> *TS;
  std::vector<const llvm::DSNode*> staticInits;
  std::vector<const llvm::DSNode*> memcpys;
  std::unordered_set<const llvm::DSNode*> intConversions;
  const llvm::DataLayout* dataLayout;

  std::vector<const llvm::DSNode*> collectMemcpys(llvm::Module &M, MemcpyCollector* mcc);
  std::vector<const llvm::DSNode*> collectStaticInits(llvm::Module &M);
  llvm::DSGraph *getGraphForValue(const llvm::Value *V);
<<<<<<< HEAD
  int getOffset(const MemoryLocation* l);
=======
  unsigned getOffset(const llvm::MemoryLocation* l);
>>>>>>> b15d400b

public:
  static char ID;
  DSAWrapper() : ModulePass(ID) {}

  virtual void getAnalysisUsage(llvm::AnalysisUsage &AU) const;
  virtual bool runOnModule(llvm::Module &M);

  bool isMemcpyd(const llvm::DSNode* n);
  bool isStaticInitd(const llvm::DSNode* n);
  bool isFieldDisjoint(const llvm::Value* V, const llvm::Function* F);
  bool isFieldDisjoint(const llvm::GlobalValue* V, unsigned offset);
  bool isRead(const llvm::Value* V);
  bool isAlloced(const llvm::Value* v);
  bool isExternal(const llvm::Value* v);
  bool isSingletonGlobal(const llvm::Value *V);
<<<<<<< HEAD
  unsigned getPointedTypeSize(const Value* v);
  int getOffset(const Value* v);
=======
  unsigned getPointedTypeSize(const llvm::Value* v);
  unsigned getOffset(const llvm::Value* v);
>>>>>>> b15d400b
  const llvm::DSNode *getNode(const llvm::Value* v);
  void printDSAGraphs(const char* Filename);
};
}

#endif // DSAWRAPPER_H<|MERGE_RESOLUTION|>--- conflicted
+++ resolved
@@ -55,11 +55,7 @@
   std::vector<const llvm::DSNode*> collectMemcpys(llvm::Module &M, MemcpyCollector* mcc);
   std::vector<const llvm::DSNode*> collectStaticInits(llvm::Module &M);
   llvm::DSGraph *getGraphForValue(const llvm::Value *V);
-<<<<<<< HEAD
   int getOffset(const MemoryLocation* l);
-=======
-  unsigned getOffset(const llvm::MemoryLocation* l);
->>>>>>> b15d400b
 
 public:
   static char ID;
@@ -76,13 +72,8 @@
   bool isAlloced(const llvm::Value* v);
   bool isExternal(const llvm::Value* v);
   bool isSingletonGlobal(const llvm::Value *V);
-<<<<<<< HEAD
   unsigned getPointedTypeSize(const Value* v);
   int getOffset(const Value* v);
-=======
-  unsigned getPointedTypeSize(const llvm::Value* v);
-  unsigned getOffset(const llvm::Value* v);
->>>>>>> b15d400b
   const llvm::DSNode *getNode(const llvm::Value* v);
   void printDSAGraphs(const char* Filename);
 };
