--- conflicted
+++ resolved
@@ -2,7 +2,6 @@
 
 // SMACK Memory Model
 
-<<<<<<< HEAD
 const $UNDEF: int;
 
 // function $size(int) returns (int);
@@ -32,47 +31,6 @@
 ensures (forall x:int :: {$Alloc[x]} x == new || old($Alloc)[x] == $Alloc[x]);
 
 procedure $free(pointer: int);
-=======
-type $ref;
-type $ptr;
-
-function $ptr($ref, int) returns ($ptr);
-function $static($ref) returns (bool);
-function $size($ref) returns (int);
-function $obj($ptr) returns ($ref);
-function $off($ptr) returns (int);
-
-axiom(forall x:$ptr :: {$obj(x)}{$off(x)} x == $ptr($obj(x), $off(x)));
-axiom(forall x_obj:$ref, x_off:int :: {$ptr(x_obj, x_off)} x_obj == $obj($ptr(x_obj, x_off)));
-axiom(forall x_obj:$ref, x_off:int :: {$ptr(x_obj, x_off)} x_off == $off($ptr(x_obj, x_off)));
-
-type $name;
-const unique $UNALLOCATED: $name;
-const unique $ALLOCATED: $name;
-var $Mem: [$ptr] $ptr;
-var $Alloc: [$ref] $name;
-const unique $NULL: $ref;
-axiom $static($NULL);
-const $UNDEF: $ptr;
-
-procedure $alloca(obj_size: int) returns (new: $ptr);
-modifies $Alloc;
-ensures old($Alloc)[$obj(new)] == $UNALLOCATED && $Alloc[$obj(new)] == $ALLOCATED;
-ensures !$static($obj(new));
-ensures $off(new) == 0;
-ensures $size($obj(new)) == obj_size;
-ensures (forall x_obj:$ref :: {$Alloc[x_obj]} x_obj == $obj(new) || old($Alloc)[x_obj] == $Alloc[x_obj]);
-
-procedure $malloc(obj_size: int) returns (new: $ptr);
-modifies $Alloc;
-ensures old($Alloc)[$obj(new)] == $UNALLOCATED && $Alloc[$obj(new)] == $ALLOCATED;
-ensures !$static($obj(new));
-ensures $off(new) == 0;
-ensures $size($obj(new)) == obj_size;
-ensures (forall x_obj:$ref :: {$Alloc[x_obj]} x_obj == $obj(new) || old($Alloc)[x_obj] == $Alloc[x_obj]);
-
-procedure $free(pointer: $ptr);
->>>>>>> a7ffc275
 modifies $Alloc;
 requires $Alloc[pointer];
 ensures !$Alloc[pointer];
@@ -148,17 +106,8 @@
 procedure __SMACK_nondet() returns (p: int);
 procedure __SMACK_nondetInt() returns (p: int);
 
-<<<<<<< HEAD
-procedure __SMACK_assert(p: int);
-procedure __SMACK_assume(p: int);
-
-// procedure boogie_si_record_int(i: bv32);
+// procedure boogie_si_record_int(i: int);
 // procedure boogie_si_record_obj(o: $ref);
 // procedure boogie_si_record_ptr(p: $ptr);
-=======
-procedure boogie_si_record_int(i: int);
-procedure boogie_si_record_obj(o: $ref);
-procedure boogie_si_record_ptr(p: $ptr);
->>>>>>> a7ffc275
 
 // SMACK-PRELUDE-END
