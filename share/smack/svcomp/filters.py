import sys
import re
import subprocess

def linecount(p1, p2, s):
  valid_lines = []
  lines = s.split('\n') 
  regex_p1 = re.compile(p1)
  regex_p2 = re.compile(p2)
  for line in lines:
    r1 = regex_p1.search(line)
    if r1:
      r2 = regex_p2.search(line)
      if r2 is None:
        valid_lines.append(r1.group(0)) 
  return valid_lines 

def raw_file_line_count(s):
  lines = s.split('\n')
  count = 0
  #grep -v extern | grep -vP "^\w*$" | grep -v "#"
  crap = re.compile(r"""(extern|^\w*$|#)""")
  for line in lines:
    if crap.search(line) is None:
      count += 1

  return count

def svcomp_filter(f):
  lines = None
  with open(f, 'r') as inputfile:
    lines = inputfile.read()
  
  pruned_lines = raw_file_line_count(lines)
  raw_lines = len(lines.split('\n'))

  executable = ''
  if len(linecount(r'__VERIFIER_nondet', r'void|extern', lines)) == 0:
    executable = 'executable' 

  if bv_filter(lines, raw_lines, pruned_lines):
    return 'bitvector', executable 

  if float_filter(lines, raw_lines, pruned_lines):
    return 'float', executable 

  return 'normal', executable 
    
def bv_filter(lines, raw_line_count, pruned_line_count):

  if raw_line_count > 1500:
    return 0
  
  #line_count = raw_file_line_count(lines)
  if pruned_line_count > 650:
    return 0

  #special case for Concurrent benchmarks
  if "pthread_create" in lines:
    return 0

  #cast patterns
  if pruned_line_count <= 210:
    casts = re.compile(r'''4294967295|plus_one|minus_one|\(x % 2\) == \(y % 2\)|linear_search|while \(\('0' <= c\) && \(c <= '9'\)\)''')
    if casts.search(lines):
      return 1
  #bwops = re.compile(r'''[^\&]\&[^\&]|[^\|]\|[^\|]|\^|>>|<<''')
  bwops = re.compile(r'''[=|\(][^,]*[^\&|\(|{]\&\s|[^\|]\|\s|\^|>>|<<''')
  #bwops = re.compile(r'''\s\&\s|\s\|\s|\^|>>|<<''')
  #dv = re.compile(r'''1\s+<<\s+[1|5]|cil''')
  dv = re.compile(r'''1.*<<.*\"|cil|found|node''')
  
  for line in lines.split('\n'):
    if bwops.search(line):
      if dv.search(line) is None: 
        #print line
        return 1
  #print raw_file_line_count(lines)
  return 0
    
def float_filter(lines, raw_line_count, pruned_line_count):
  fliteral = 0 
  ddecl = 0

  #heuristic #-1: don't do test on too large programs
  if raw_line_count >= 2000: 
    return 0
  #heuristic #0: more than Float.set maximum LOC ==> not 
  if pruned_line_count > 140: #(138 = maximum) 
    return 0
  #heuristic #1: __VERIFIER_nondet ==> float category
  result = re.search(r"""(__VERIFIER_nondet_(float|double)|ieee754_float)""", lines)  
  if result:
    return 1

  #heuristic #2: check float literal # 
  valid_lines = linecount(r"""(0x)?\d+\.\d*(f|p|e)?""", r"""#|line|June|CIL|0\.000000|\"\d+|Created""", lines)
  count = len(valid_lines)
  if count > 60:
    return 0
  if count == 0:
  #heuristic #3: check double 
    #result = re.search(r"""0x\d+\.?.*p|double""", lines)
    result = re.search(r"""double""", lines)
    if result:
      return 1
    else:
      return 0
  else: 
  #heuristic #4: for loops/heapmanipulation
    #print valid_lines
    regex_special = re.compile(r"""1\.4p|1\.0e""")
    for valid_line in valid_lines:
      if regex_special.search(valid_line) is not None and count <= 4:
        return 0 
      if valid_line == '1.' or valid_line == '2.':
        if 'double' not in lines:
          return 0
        else:
          return 1
    return 1 


def scrub_pthreads(s):
  if 'pthread_create' not in s:
    return s, False

  # special case for sequentialized benchmarks
  if '__CS_pthread_create' in s:
    return s, False

  # special case for machzwd benchmarks
  if 'assert_context_process' in s:
    return s, False

  #These are strings that will conflict with our pthread header files
  #To generate additional strings, copy paste the text.  
  #Escape all characters that need to be escaped for regex (at least *[]() 
  # Then replace all newlines and spaces with \s+. Lastly, replace all 
  # \s+\s+ to \s+.  Do this last step until string doesn't change anymore.
  fltrs = list()
  fltrs.append(r'typedef\s+unsigned\s+long\s+int\s+pthread_t;')
  #pthread_attr_t
  fltrs.append(r'typedef\s+union\s+{\s+char\s+__size\[\d+\];\s+long\s+int\s+__align;\s+}\s+pthread_attr_t;')
  fltrs.append(r'union\s+pthread_attr_t\s+{\s+char\s+__size\[\d+\];\s+long\s+int\s+__align;\s+};\s+typedef\s+union\s+pthread_attr_t\s+pthread_attr_t;')
  #pthread_mutexattr_t
  fltrs.append(r'typedef\s+union\s+{\s+char\s+__size\[\d+\];\s+int\s+__align;\s+}\s+pthread_mutexattr_t;')
  fltrs.append(r'typedef\s+union\s+{\s+char\s+__size\[\d+\];\s+long\s+int\s+__align;\s+}\s+pthread_mutexattr_t;')
  #pthread_mutex_t
  fltrs.append(r'typedef\s+union\s+{\s+struct\s+__pthread_mutex_s\s+{\s+int\s+__lock;\s+unsigned\s+int\s+__count;\s+int\s+__owner;\s+unsigned\s+int\s+__nusers;\s+int\s+__kind;\s+int\s+__spins;\s+__pthread_list_t\s+__list;\s+}\s+__data;\s+char\s+__size\[\d+\];\s+long\s+int\s+__align;\s+}\s+pthread_mutex_t;')
  fltrs.append(r'typedef\s+union\s+{\s+struct\s+__pthread_mutex_s\s+{\s+int\s+__lock;\s+unsigned\s+int\s+__count;\s+int\s+__owner;\s+int\s+__kind;\s+unsigned\s+int\s+__nusers;\s+__extension__\s+union\s+{\s+int\s+__spins;\s+__pthread_slist_t\s+__list;\s+};\s+}\s+__data;\s+char\s+__size\[\d+\];\s+long\s+int\s+__align;\s+}\s+pthread_mutex_t;')
  fltrs.append(r'typedef\s+union\s+{\s+struct\s+__pthread_mutex_s\s+{\s+int\s+__lock;\s+unsigned\s+int\s+__count;\s+int\s+__owner;\s+unsigned\s+int\s+__nusers;\s+int\s+__kind;\s+short\s+__spins;\s+short\s+__elision;\s+__pthread_list_t\s+__list;\s+# 124 "/usr/include/x86_64-linux-gnu/bits/pthreadtypes\.h" 3 4\s+}\s+__data;\s+\s+char\s+__size\[\d+\];\s+long\s+int\s+__align;\s+} pthread_mutex_t;')
  fltrs.append(r'typedef\s+union\s+{\s+struct\s+__pthread_mutex_s\s+{\s+int\s+__lock;\s+unsigned\s+int\s+__count;\s+int\s+__owner;\s+int\s+__kind;\s+unsigned\s+int\s+__nusers;\s+__extension__\s+union\s+{\s+struct\s+{\s+short\s+__espins;\s+short\s+__elision;\s+}\s+d;\s+__pthread_slist_t\s+__list;\s+};\s+}\s+__data;\s+char\s+__size\[\d+\];\s+long\s+int\s+__align;\s+}\s+pthread_mutex_t;')
  fltrs.append(r'typedef\s+union\s+{\s+struct\s+__pthread_mutex_s\s+{\s+int\s+__lock;\s+unsigned\s+int\s+__count;\s+int\s+__owner;\s+unsigned\s+int\s+__nusers;\s+int\s+__kind;\s+short\s+__spins;\s+short\s+__elision;\s+__pthread_list_t\s+__list;\s+}\s+__data;\s+char\s+__size\[\d+\];\s+long\s+int\s+__align;\s+}\s+pthread_mutex_t;')
  #pthread_cond_t
  fltrs.append(r'typedef\s+union\s+{\s+struct\s+{\s+int\s+__lock;\s+unsigned\s+int\s+__futex;\s+__extension__\s+unsigned\s+long\s+long\s+int\s+__total_seq;\s+__extension__\s+unsigned\s+long\s+long\s+int\s+__wakeup_seq;\s+__extension__\s+unsigned\s+long\s+long\s+int\s+__woken_seq;\s+void\s+\*__mutex;\s+unsigned\s+int\s+__nwaiters;\s+unsigned\s+int\s+__broadcast_seq;\s+}\s+__data;\s+char\s+__size\[\d+\];\s+__extension__\s+long\s+long\s+int\s+__align;\s+}\s+pthread_cond_t;')
  #pthread_condattr_t
  fltrs.append(r'typedef\s+union\s+{\s+char\s+__size\[\d+\];\s+int\s+__align;\s+}\s+pthread_condattr_t;')
  fltrs.append(r'typedef\s+union\s+{\s+char\s+__size\[\d+\];\s+long\s+int\s+__align;\s+}\s+pthread_condattr_t;')
  #enums
  fltrs.append(r'enum\s+{\s+PTHREAD_MUTEX_TIMED_NP,\s+PTHREAD_MUTEX_RECURSIVE_NP,\s+PTHREAD_MUTEX_ERRORCHECK_NP,\s+PTHREAD_MUTEX_ADAPTIVE_NP\s+,\s+PTHREAD_MUTEX_NORMAL\s+=\s+PTHREAD_MUTEX_TIMED_NP,\s+PTHREAD_MUTEX_RECURSIVE\s+=\s+PTHREAD_MUTEX_RECURSIVE_NP,\s+PTHREAD_MUTEX_ERRORCHECK\s+=\s+PTHREAD_MUTEX_ERRORCHECK_NP,\s+PTHREAD_MUTEX_DEFAULT\s+=\s+PTHREAD_MUTEX_NORMAL\s+};')
  fltrs.append(r'enum\s+{\s+PTHREAD_MUTEX_TIMED_NP,\s+PTHREAD_MUTEX_RECURSIVE_NP,\s+PTHREAD_MUTEX_ERRORCHECK_NP,\s+PTHREAD_MUTEX_ADAPTIVE_NP\s+};')
  #pthread_cond_init decl
  fltrs.append(r'extern\s+int\s+pthread_cond_init\s+\(pthread_cond_t\s+\*__restrict\s+__cond,\s+__const\s+pthread_condattr_t\s+\*__restrict\s+__cond_attr\)\s+__attribute__\s+\(\(__nothrow__\s+,\s+__leaf__\)\)\s+__attribute__\s+\(\(__nonnull__\s+\(\d+\)\)\);')
  fltrs.append(r'extern\s+int\s+pthread_cond_init\s*\(pthread_cond_t\s+\*__restrict\s+__cond,\s+const\s+pthread_condattr_t\s+\*__restrict\s+__cond_attr\)\s+__attribute__\s*\(\(__nothrow__\s+,\s+__leaf__\)\)\s+__attribute__\s+\(\(__nonnull__\s+\(1\)\)\);')
  fltrs.append(r'extern\s+int\s+pthread_cond_init\s*\(pthread_cond_t\s+\*__restrict\s+__cond,\s+__const\s+pthread_condattr_t\s+\*__restrict\s+__cond_attr\)\s+__attribute__\s+\(\(__nothrow__\)\)\s+__attribute__\s+\(\(__nonnull__\s+\(1\)\)\);')
  #__VERIFIER_atomic_begin definition removal
  fltrs.append(r'int\s+__global_lock;\s+void\s+__VERIFIER_atomic_begin\(\)\s+{\s+__VERIFIER_assume\(__global_lock==0\);\s+__global_lock=1;\s+return;\s+}\s+void\s+__VERIFIER_atomic_end\(\)\s+{\s+__VERIFIER_assume\(__global_lock==1\);\s+__global_lock=0;\s+return;\s+}')


  #Remove each occurrence
  for fltr in fltrs:
    #sold = s
    pat = re.compile(fltr, re.MULTILINE);
    s = pat.sub('', s)
    #if sold == s:
    #  print("Didn't match - " + fltr)
    #else:
    #  print("DID match - " + fltr)

<<<<<<< HEAD
=======
  s = re.sub(r'(__VERIFIER_atomic_((?!begin|end).)*?\(.*?\);)',
             r'__VERIFIER_atomic_begin(); \1 __VERIFIER_atomic_end();',
             s)

>>>>>>> 247c2d31
  s = re.sub(r'\ninline ', r'\n', s)

  return s, True

    
if __name__ == '__main__':
  print "What?"
  print svcomp_filter(sys.argv[1])
<|MERGE_RESOLUTION|>--- conflicted
+++ resolved
@@ -178,13 +178,10 @@
     #else:
     #  print("DID match - " + fltr)
 
-<<<<<<< HEAD
-=======
   s = re.sub(r'(__VERIFIER_atomic_((?!begin|end).)*?\(.*?\);)',
              r'__VERIFIER_atomic_begin(); \1 __VERIFIER_atomic_end();',
              s)
 
->>>>>>> 247c2d31
   s = re.sub(r'\ninline ', r'\n', s)
 
   return s, True
