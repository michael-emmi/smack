import argparse
import errno
import io
import json
import os
import platform
import re
import shutil
import sys
import shlex
import subprocess
from svcomp.utils import verify_bpl_svcomp
from utils import temporary_file, try_command, remove_temp_files
from replay import replay_error_trace
<<<<<<< HEAD
from prelude import append_prelude
=======
from frontend import link_bc_files, frontends, languages, extra_libs 
>>>>>>> d4e4ee8b

VERSION = '1.9.0'

def results(args):
  """A dictionary of the result output messages."""
  return {
    'verified': 'SMACK found no errors.' if args.modular else 'SMACK found no errors with unroll bound %s.' % args.unroll,
    'error': 'SMACK found an error.',
    'invalid-deref': 'SMACK found an error: invalid pointer dereference.',
    'invalid-free': 'SMACK found an error: invalid memory deallocation.',
    'invalid-memtrack': 'SMACK found an error: memory leak.',
    'overflow': 'SMACK found an error: integer overflow.',
    'timeout': 'SMACK timed out.',
    'unknown': 'SMACK result is unknown.'
  }

def inlined_procedures():
  return [
    '$galloc',
    '$alloc',
    '$malloc',
    '$free',
    '$memset',
    '$memcpy',
    '__VERIFIER_',
    '$initialize',
    '__SMACK_static_init',
    '__SMACK_init_func_memory_model',
    '__SMACK_check_overflow'
  ]

def validate_input_file(file):
  """Check whether the given input file is valid, returning a reason if not."""

  file_extension = os.path.splitext(file)[1][1:]
  if not os.path.isfile(file):
    return ("Cannot find file %s." % file)

  elif not file_extension in languages():
    return ("Unexpected source file extension '%s'." % file_extension)

  else:
    return None

def arguments():
  """Parse command-line arguments"""

  parser = argparse.ArgumentParser()

  parser.add_argument('input_files', metavar='input-files', nargs='+',
    type = lambda x: (lambda r: x if r is None else parser.error(r))(validate_input_file(x)),
    help = 'source file to be translated/verified')

  parser.add_argument('--version', action='version',
    version='SMACK version ' + VERSION)

  noise_group = parser.add_mutually_exclusive_group()

  noise_group.add_argument('-q', '--quiet', action='store_true', default=False,
    help='enable quiet output')

  noise_group.add_argument('-v', '--verbose', action='store_true', default=False,
    help='enable verbose output')

  noise_group.add_argument('-d', '--debug', action="store_true", default=False,
    help='enable debugging output')

  noise_group.add_argument('--debug-only', metavar='MODULES', default=None,
    type=str, help='limit debugging output to given MODULES')

  parser.add_argument('-t', '--no-verify', action="store_true", default=False,
    help='perform only translation, without verification.')

  parser.add_argument('-w', '--error-file', metavar='FILE', default=None,
    type=str, help='save error trace/witness to FILE')


  frontend_group = parser.add_argument_group('front-end options')

  frontend_group.add_argument('-x', '--language', metavar='LANG',
    choices=frontends().keys(), default=None,
    help='Treat input files as having type LANG.')

  frontend_group.add_argument('-bc', '--bc-file', metavar='FILE', default=None,
    type=str, help='save initial LLVM bitcode to FILE')

  frontend_group.add_argument('--linked-bc-file', metavar='FILE', default=None,
    type=str, help=argparse.SUPPRESS)

  frontend_group.add_argument('--replay-harness', metavar='FILE', default='replay-harness.c',
    type=str, help=argparse.SUPPRESS)

  frontend_group.add_argument('--replay-exe-file', metavar='FILE', default='replay-exe',
    type=str, help=argparse.SUPPRESS)

  frontend_group.add_argument('-ll', '--ll-file', metavar='FILE', default=None,
    type=str, help='save final LLVM IR to FILE')

  frontend_group.add_argument('--clang-options', metavar='OPTIONS', default='',
    help='additional compiler arguments (e.g., --clang-options="-w -g")')


  translate_group = parser.add_argument_group('translation options')

  translate_group.add_argument('-bpl', '--bpl-file', metavar='FILE', default=None,
    type=str, help='save (intermediate) Boogie code to FILE')

  translate_group.add_argument('--no-memory-splitting', action="store_true", default=False,
    help='disable region-based memory splitting')

  translate_group.add_argument('--mem-mod', choices=['no-reuse', 'no-reuse-impls', 'reuse'], default='no-reuse-impls',
    help='select memory model (no-reuse=never reallocate the same address, reuse=reallocate freed addresses) [default: %(default)s]')

  translate_group.add_argument('--static-unroll', action="store_true", default=False,
    help='enable static LLVM loop unrolling pass as a preprocessing step')

  translate_group.add_argument('--pthread', action='store_true', default=False,
    help='enable support for pthread programs')

  translate_group.add_argument('--bit-precise', action="store_true", default=False,
    help='enable bit precision for non-pointer values')

  translate_group.add_argument('--timing-annotations', action="store_true", default=False,
    help='enable timing annotations')

  translate_group.add_argument('--bit-precise-pointers', action="store_true", default=False,
    help='enable bit precision for pointer values')

  translate_group.add_argument('--no-byte-access-inference', action="store_true", default=False,
    help='disable bit-precision-related optimizations with DSA')

  translate_group.add_argument('--entry-points', metavar='PROC', nargs='+',
    default=['main'], help='specify top-level procedures [default: %(default)s]')

  translate_group.add_argument('--memory-safety', action='store_true', default=False,
    help='enable memory safety checks')

  translate_group.add_argument('--only-check-valid-deref', action='store_true', default=False,
    help='only enable valid dereference checks')

  translate_group.add_argument('--only-check-valid-free', action='store_true', default=False,
    help='only enable valid free checks')

  translate_group.add_argument('--only-check-memleak', action='store_true', default=False,
    help='only enable memory leak checks')

  translate_group.add_argument('--integer-overflow', action='store_true', default=False,
    help='enable integer overflow checks')

  translate_group.add_argument('--float', action="store_true", default=False,
    help='enable bit-precise floating-point functions')

  translate_group.add_argument('--strings', action='store_true', default=False, help='enable support for string')

  verifier_group = parser.add_argument_group('verifier options')

  verifier_group.add_argument('--verifier',
    choices=['boogie', 'corral', 'symbooglix', 'duality', 'svcomp'], default='corral',
    help='back-end verification engine')

  verifier_group.add_argument('--unroll', metavar='N', default='1',
    type = lambda x: int(x) if int(x) > 0 else parser.error('Unroll bound has to be positive.'),
    help='loop/recursion unroll bound [default: %(default)s]')

  verifier_group.add_argument('--loop-limit', metavar='N', default='1', type=int,
    help='upper bound on minimum loop iterations [default: %(default)s]')

  verifier_group.add_argument('--context-bound', metavar='K', default='1', type=int,
    help='bound on the number of thread contexts in Corral [default: %(default)s]')

  verifier_group.add_argument('--verifier-options', metavar='OPTIONS', default='',
    help='additional verifier arguments (e.g., --verifier-options="/trackAllVars /staticInlining")')

  verifier_group.add_argument('--time-limit', metavar='N', default='1200', type=int,
    help='verifier time limit, in seconds [default: %(default)s]')

  verifier_group.add_argument('--max-violations', metavar='N', default='1', type=int,
    help='maximum reported assertion violations [default: %(default)s]')

  verifier_group.add_argument('--smackd', action="store_true", default=False,
    help='generate JSON-format output for SMACKd')

  verifier_group.add_argument('--svcomp-property', metavar='FILE', default=None,
    type=str, help='load SVCOMP property to check from FILE')

  verifier_group.add_argument('--modular', action="store_true", default=False,
    help='enable contracts-based modular deductive verification (uses Boogie)')

  verifier_group.add_argument('--replay', action="store_true", default=False,
    help='enable reply of error trace with test harness.')

  plugins_group = parser.add_argument_group('plugins')

  plugins_group.add_argument('--transform-bpl', metavar='COMMAND', default=None,
    type=str, help='transform generated Boogie code via COMMAND')

  plugins_group.add_argument('--transform-out', metavar='COMMAND', default=None,
    type=str, help='transform verifier output via COMMAND')

  args = parser.parse_args()

  if not args.bc_file:
    args.bc_file = temporary_file('a', '.bc', args)

  if not args.linked_bc_file:
    args.linked_bc_file = temporary_file('b', '.bc', args)

  if not args.bpl_file:
    args.bpl_file = 'a.bpl' if args.no_verify else temporary_file('a', '.bpl', args)

  if args.only_check_valid_deref or args.only_check_valid_free or args.only_check_memleak:
    args.memory_safety = True

  # TODO are we (still) using this?
  # with open(args.input_file, 'r') as f:
  #   for line in f.readlines():
  #     m = re.match('.*SMACK-OPTIONS:[ ]+(.*)$', line)
  #     if m:
  #       return args = parser.parse_args(m.group(1).split() + sys.argv[1:])

  return args

def target_selection(args):
  """Determine the target architecture based on flags and source files."""
  # TODO more possible clang flags that determine the target?
  if not re.search('-target', args.clang_options):
    src = args.input_files[0]
    if os.path.splitext(src)[1] == '.bc':
      ll = temporary_file(os.path.splitext(os.path.basename(src))[0], '.ll', args)
      try_command(['llvm-dis', '-o', ll, src])
      src = ll
    if os.path.splitext(src)[1] == '.ll':
      with open(src, 'r') as f:
        for line in f:
          triple = re.findall('^target triple = "(.*)"', line)
          if len(triple) > 0:
            args.clang_options += (" -target %s" % triple[0])
            break

def frontend(args):
  """Generate the LLVM bitcode file."""
  bitcodes = []
  libs = set()
  noreturning_frontend = False
  
  def add_libs(lang):
    if lang in extra_libs():
      libs.add(extra_libs()[lang])

  if args.language:
    lang = languages()[args.language]
    if lang in ['BOOGIE', 'SVCOMP', 'JSON']:
      noreturning_frontend = True

    add_libs(lang)
    frontend = frontends()[lang]
    for input_file in args.input_files:
      bitcode = frontend(input_file,args)
      if bitcode is not None:
        bitcodes.append(bitcode)
  
  else:
    for input_file in args.input_files:
      lang = languages()[os.path.splitext(input_file)[1][1:]]
      if lang in ['BOOGIE', 'SVCOMP', 'JSON']:
        noreturning_frontend = True

      add_libs(lang)
      bitcode = frontends()[lang](input_file,args) 
      if bitcode is not None: 
        bitcodes.append(bitcode)
  
  if not noreturning_frontend:
    return link_bc_files(bitcodes,libs,args)

def llvm_to_bpl(args):
  """Translate the LLVM bitcode file to a Boogie source file."""

  cmd = ['llvm2bpl', args.linked_bc_file, '-bpl', args.bpl_file]
  cmd += ['-warnings']
  cmd += ['-source-loc-syms']
  for ep in args.entry_points:
    cmd += ['-entry-points', ep]
  if args.debug: cmd += ['-debug']
  if args.debug_only: cmd += ['-debug-only', args.debug_only]
  if args.ll_file: cmd += ['-ll', args.ll_file]
  if "impls" in args.mem_mod:cmd += ['-mem-mod-impls']
  if args.static_unroll: cmd += ['-static-unroll']
  if args.bit_precise: cmd += ['-bit-precise']
  if args.timing_annotations: cmd += ['-timing-annotations']
  if args.bit_precise_pointers: cmd += ['-bit-precise-pointers']
  if args.no_byte_access_inference: cmd += ['-no-byte-access-inference']
  if args.no_memory_splitting: cmd += ['-no-memory-splitting']
  if args.memory_safety: cmd += ['-memory-safety']
  if args.integer_overflow: cmd += ['-integer-overflow']
  if args.float: cmd += ['-float']
  if args.modular: cmd += ['-modular']
  try_command(cmd, console=True)
  append_prelude(args)
  annotate_bpl(args)
  property_selection(args)
  transform_bpl(args)

def procedure_annotation(name, args):
  if name in args.entry_points:
    return "{:entrypoint}"
  elif args.modular and re.match("|".join(inlined_procedures()).replace("$","\$"), name):
    return "{:inline 1}"
  elif (not args.modular) and (args.verifier == 'boogie' or args.float):
    return ("{:inline %s}" % args.unroll)
  else:
    return ""

def annotate_bpl(args):
  """Annotate the Boogie source file with additional metadata."""

  proc_decl = re.compile('procedure\s+([^\s(]*)\s*\(')

  with open(args.bpl_file, 'r+') as f:
    bpl = "// generated by SMACK version %s for %s\n" % (VERSION, args.verifier)
    bpl += "// via %s\n\n" % " ".join(sys.argv)
    bpl += proc_decl.sub(lambda m: ("procedure %s %s(" % (procedure_annotation(m.group(1), args), m.group(1))), f.read())
    f.seek(0)
    f.truncate()
    f.write(bpl)

def property_selection(args):
  selected_props = []
  if args.only_check_valid_deref:
    selected_props.append('valid_deref')
  elif args.only_check_valid_free:
    selected_props.append('valid_free')
  elif args.only_check_memleak:
    selected_props.append('valid_memtrack')

  def replace_assertion(m):
    if len(selected_props) > 0:
      if m.group(2) and m.group(3) in selected_props:
        attrib = m.group(2)
        expr = m.group(4)
      else:
        attrib = ''
        expr = 'true'
      return m.group(1) + attrib + expr + ";"
    else:
      return m.group(0)

  with open(args.bpl_file, 'r+') as f:
    lines = f.readlines()
    f.seek(0)
    f.truncate()
    for line in lines:
      line = re.sub(r'^(\s*assert\s*)({:(.+)})?(.+);', replace_assertion, line)
      f.write(line)

def transform_bpl(args):
  if args.transform_bpl:
    with open(args.bpl_file, 'r+') as bpl:
      old = bpl.read()
      bpl.seek(0)
      bpl.truncate()
      tx = subprocess.Popen(shlex.split(args.transform_bpl), stdin=subprocess.PIPE, stdout=bpl)
      tx.communicate(input = old)

def transform_out(args, old):
  out = old
  if args.transform_out:
    tx = subprocess.Popen(shlex.split(args.transform_out), stdin=subprocess.PIPE, stdout=subprocess.PIPE, stderr=subprocess.PIPE)
    out, err = tx.communicate(input = old)
  return out

def verification_result(verifier_output):
  if re.search(r'[1-9]\d* time out|Z3 ran out of resources|timed out|ERRORS_TIMEOUT', verifier_output):
    return 'timeout'
  elif re.search(r'[1-9]\d* verified, 0 errors?|no bugs|NO_ERRORS_NO_TIMEOUT', verifier_output):
    return 'verified'
  elif re.search(r'\d* verified, [1-9]\d* errors?|can fail|ERRORS_NO_TIMEOUT', verifier_output):
    if re.search(r'ASSERTION FAILS assert {:valid_deref}', verifier_output):
      return 'invalid-deref'
    elif re.search(r'ASSERTION FAILS assert {:valid_free}', verifier_output):
      return 'invalid-free'
    elif re.search(r'ASSERTION FAILS assert {:valid_memtrack}', verifier_output):
      return 'invalid-memtrack'
    elif re.search(r'ASSERTION FAILS assert {:overflow}', verifier_output):
      return 'overflow'
    else:
      listCall = re.findall(r'\(CALL .+\)', verifier_output)
      if len(listCall) > 0 and re.search(r'free_', listCall[len(listCall)-1]):
        return 'invalid-free'
      else:
        return 'error'
  else:
    return 'unknown'

def verify_bpl(args):
  """Verify the Boogie source file with a back-end verifier."""

  if args.verifier == 'svcomp':
    verify_bpl_svcomp(args)
    return

  elif args.verifier == 'boogie' or args.modular:
    command = ["boogie"]
    command += [args.bpl_file]
    command += ["/nologo", "/noinfer", "/doModSetAnalysis"]
    command += ["/timeLimit:%s" % args.time_limit]
    command += ["/errorLimit:%s" % args.max_violations]
    if not args.modular:
      command += ["/loopUnroll:%d" % args.unroll]

  elif args.verifier == 'corral':
    command = ["corral"]
    command += [args.bpl_file]
    command += ["/tryCTrace", "/noTraceOnDisk", "/printDataValues:1"]
    command += ["/k:%d" % args.context_bound]
    command += ["/useProverEvaluate"]
    command += ["/timeLimit:%s" % args.time_limit]
    command += ["/cex:%s" % args.max_violations]
    command += ["/maxStaticLoopBound:%d" % args.loop_limit]
    command += ["/recursionBound:%d" % args.unroll]
	
  elif args.verifier == 'symbooglix':
    command = ['symbooglix']
    command += [args.bpl_file]
    command += ["--file-logging=0"]
    command += ["--entry-points=%s" % ",".join(args.entry_points)]
    command += ["--timeout=%d" % args.time_limit]
    command += ["--max-loop-depth=%d" % args.unroll]

  else:
    # Duality!
    command = ["corral", args.bpl_file]
    command += ["/tryCTrace", "/noTraceOnDisk", "/useDuality", "/oldStratifiedInlining"]
    command += ["/recursionBound:1073741824", "/k:1"]

  if (args.bit_precise or args.float) and args.verifier != 'symbooglix':
    x = "bopt:" if args.verifier != 'boogie' else ""
    command += ["/%sproverOpt:OPTIMIZE_FOR_BV=true" % x]
    command += ["/%sboolControlVC" % x]

  if args.verifier_options:
    command += args.verifier_options.split()

  verifier_output = try_command(command, timeout=args.time_limit)
  verifier_output = transform_out(args, verifier_output)
  result = verification_result(verifier_output)

  if args.smackd:
    print smackdOutput(verifier_output)

  elif result == 'verified':
    print results(args)[result]

  else:
    if result == 'error' or result == 'invalid-deref' or result == 'invalid-free' or result == 'invalid-memtrack' or result == 'overflow':
      error = error_trace(verifier_output, args)

      if args.error_file:
        with open(args.error_file, 'w') as f:
          f.write(error)

      if not args.quiet:
        print error

      if args.replay:
         replay_error_trace(verifier_output, args)

    sys.exit(results(args)[result])

def error_step(step):
  FILENAME = '[\w#$~%.\/-]*'
  step = re.match("(\s*)(%s)\((\d+),\d+\): (.*)" % FILENAME, step)
  if step:
    if re.match('.*[.]bpl$', step.group(2)):
      line_no = int(step.group(3))
      message = step.group(4)
      if re.match('.*\$bb\d+.*', message):
        message = ""
      with open(step.group(2)) as f:
        for line in f.read().splitlines(True)[line_no:line_no+10]:
          src = re.match(".*{:sourceloc \"(%s)\", (\d+), (\d+)}" % FILENAME, line)
          if src:
            return "%s%s(%s,%s): %s" % (step.group(1), src.group(1), src.group(2), src.group(3), message)
    else:
      return step.group(0)
  else:
    return None

def error_trace(verifier_output, args):
  trace = ""
  for line in verifier_output.splitlines(True):
    step = error_step(line)
    if step:
      m = re.match('(.*): [Ee]rror [A-Z0-9]+: (.*)', step)
      if m:
        trace += "%s: %s\nExecution trace:\n" % (m.group(1), m.group(2))
      else:
        trace += ('' if step[0] == ' ' else '    ') + step + "\n"

  return trace

def smackdOutput(corralOutput):
  FILENAME = '[\w#$~%.\/-]+'

  passedMatch = re.search('Program has no bugs', corralOutput)
  if passedMatch:
    json_data = {
      'verifier': 'corral',
      'passed?': True
    }

  else:
    traces = []
    filename = ''
    lineno = 0
    colno = 0
    threadid = 0
    desc = ''
    for traceLine in corralOutput.splitlines(True):
      traceMatch = re.match('(' + FILENAME + ')\((\d+),(\d+)\): Trace: Thread=(\d+)  (\((.*)\))?$', traceLine)
      traceAssumeMatch = re.match('(' + FILENAME + ')\((\d+),(\d+)\): Trace: Thread=(\d+)  (\((\s*\w+\s*=\s*\w+\s*)\))$', traceLine)
      errorMatch = re.match('(' + FILENAME + ')\((\d+),(\d+)\): (error .*)$', traceLine)
      if traceMatch:
        filename = str(traceMatch.group(1))
        lineno = int(traceMatch.group(2))
        colno = int(traceMatch.group(3))
        threadid = int(traceMatch.group(4))
        desc = str(traceMatch.group(6))
        assm = ''
        if traceAssumeMatch:
          assm = str(traceAssumeMatch.group(6))
          #Remove bitvector indicator from trace assumption
          assm = re.sub(r'=(\s*\d+)bv\d+', r'=\1', assm)
        trace = { 'threadid': threadid,
                  'file': filename,
                  'line': lineno,
                  'column': colno,
                  'description': '' if desc == 'None' else desc,
                  'assumption': assm }
        traces.append(trace)
      elif errorMatch:
        filename = str(errorMatch.group(1))
        lineno = int(errorMatch.group(2))
        colno = int(errorMatch.group(3))
        desc = str(errorMatch.group(4))

    failsAt = { 'file': filename, 'line': lineno, 'column': colno, 'description': desc }

    json_data = {
      'verifier': 'corral',
      'passed?': False,
      'failsAt': failsAt,
      'threadCount': 1,
      'traces': traces
    }
  json_string = json.dumps(json_data)
  return json_string

def main():
  try:
    global args
    args = arguments()

    target_selection(args)

    if not args.quiet:
      print "SMACK program verifier version %s" % VERSION

    frontend(args)

    if args.no_verify:
      if not args.quiet:
        print "SMACK generated %s" % args.bpl_file
    else:
      verify_bpl(args)

  except KeyboardInterrupt:
    sys.exit("SMACK aborted by keyboard interrupt.")

  finally:
    remove_temp_files()<|MERGE_RESOLUTION|>--- conflicted
+++ resolved
@@ -12,11 +12,8 @@
 from svcomp.utils import verify_bpl_svcomp
 from utils import temporary_file, try_command, remove_temp_files
 from replay import replay_error_trace
-<<<<<<< HEAD
 from prelude import append_prelude
-=======
 from frontend import link_bc_files, frontends, languages, extra_libs 
->>>>>>> d4e4ee8b
 
 VERSION = '1.9.0'
 
