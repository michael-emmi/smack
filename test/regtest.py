#! /usr/bin/env python

import subprocess
import re
import argparse
import time
<<<<<<< HEAD
from collections import namedtuple

RegTest = namedtuple('RegTest', 'name boogie corral duality unroll')

# list of regression tests with the expected outputs
tests = [
  RegTest('simple',                r'1 verified, 0 errors?', r'Program has no bugs', r'Program has no bugs', 2),
  RegTest('simple_fail',           r'0 verified, 1 errors?', r'This assertion can fail', r'This assertion can fail', 2),
  RegTest('simple_pre',            r'1 verified, 0 errors?', r'Program has no bugs', r'Program has no bugs', 2),
  RegTest('simple_pre_fail',       r'0 verified, 1 errors?', r'This assertion can fail', r'This assertion can fail', 2),
  RegTest('simple_pre1',           r'1 verified, 0 errors?', r'Program has no bugs', r'Program has no bugs', 2),
  RegTest('simple_pre1_fail',      r'0 verified, 1 errors?', r'This assertion can fail', r'This assertion can fail', 2),
  RegTest('simple_pre2',           r'1 verified, 0 errors?', r'Program has no bugs', r'Program has no bugs', 2),
  RegTest('simple_pre2_fail',      r'0 verified, 1 errors?', r'This assertion can fail', r'This assertion can fail', 2),
  RegTest('simple_pre3',           r'1 verified, 0 errors?', r'Program has no bugs', r'Program has no bugs', 2),
  RegTest('simple_pre3_fail',      r'0 verified, 1 errors?', r'This assertion can fail', r'This assertion can fail', 2),
#  RegTest('simple_double_free',    r'0 verified, 1 errors?', r'This assertion can fail', r'This assertion can fail', 2),
  RegTest('pointers',              r'1 verified, 0 errors?', r'Program has no bugs', r'Program has no bugs', 2),
  RegTest('pointers_fail',         r'0 verified, 1 errors?', r'This assertion can fail', r'This assertion can fail', 2),
  RegTest('pointers1',             r'1 verified, 0 errors?', r'Program has no bugs', r'Program has no bugs', 2),
  RegTest('pointers1_fail',        r'0 verified, 1 errors?', r'This assertion can fail', r'This assertion can fail', 2),
  RegTest('pointers2',             r'1 verified, 0 errors?', r'Program has no bugs', r'Program has no bugs', 2),
  RegTest('pointers2_fail',        r'0 verified, 1 errors?', r'This assertion can fail', r'This assertion can fail', 2),
  RegTest('pointers3',             r'1 verified, 0 errors?', r'Program has no bugs', r'Program has no bugs', 2),
  RegTest('pointers3_fail',        r'0 verified, 1 errors?', r'This assertion can fail', r'This assertion can fail', 2),
  RegTest('globals',               r'1 verified, 0 errors?', r'Program has no bugs', r'Program has no bugs', 2),
  RegTest('globals_fail',          r'0 verified, 1 errors?', r'This assertion can fail', r'This assertion can fail', 2),
  RegTest('loop',                  r'1 verified, 0 errors?', r'Program has no bugs', r'Program has no bugs', 11),
  RegTest('loop_fail',             r'0 verified, 1 errors?', r'This assertion can fail', r'This assertion can fail', 11),
  RegTest('loop1',                 r'1 verified, 0 errors?', r'Program has no bugs', r'Program has no bugs', 11),
  RegTest('loop1_fail',            r'0 verified, 1 errors?', r'This assertion can fail', r'This assertion can fail', 11),
  RegTest('nondet',                r'1 verified, 0 errors?', r'Program has no bugs', r'Program has no bugs', 2),
  RegTest('printfs',               r'1 verified, 0 errors?', r'Program has no bugs', r'Program has no bugs', 2),
  RegTest('struct_return',         r'1 verified, 0 errors?', r'Program has no bugs', r'Program has no bugs', 2),
  RegTest('struct_init',           r'1 verified, 0 errors?', r'Program has no bugs', r'Program has no bugs', 2),
  RegTest('struct_init_fail',      r'0 verified, 1 errors?', r'This assertion can fail', r'This assertion can fail', 2),
  RegTest('extern_struct',         r'0 verified, 1 errors?', r'This assertion can fail', r'This assertion can fail', 2),
  RegTest('extern_func',           r'1 verified, 0 errors?', r'Program has no bugs', r'Program has no bugs', 2),
  RegTest('extern_mem',            r'1 verified, 0 errors?', r'Program has no bugs', r'Program has no bugs', 2),
  RegTest('extern_mem_fail',       r'0 verified, 1 errors?', r'This assertion can fail', r'This assertion can fail', 2),
  RegTest('smack_code_call',       r'1 verified, 0 errors?', r'Program has no bugs', r'Program has no bugs', 2),
  RegTest('smack_code_call_fail',  r'0 verified, 1 errors?', r'This assertion can fail', r'This assertion can fail', 2),
  RegTest('return_label',          r'1 verified, 0 errors?', r'Program has no bugs', r'Program has no bugs', 2),
  RegTest('struct_cast',           r'1 verified, 0 errors?', r'Program has no bugs', r'Program has no bugs', 2),
  RegTest('struct_cast_fail',      r'0 verified, 1 errors?', r'This assertion can fail', r'This assertion can fail', 2),
  RegTest('struct_cast1',          r'1 verified, 0 errors?', r'Program has no bugs', r'Program has no bugs', 2),
  RegTest('struct_cast1_fail',     r'0 verified, 1 errors?', r'This assertion can fail', r'This assertion can fail', 2),
  RegTest('nested_struct',         r'1 verified, 0 errors?', r'Program has no bugs', r'Program has no bugs', 2),
  RegTest('nested_struct_fail',    r'0 verified, 1 errors?', r'This assertion can fail', r'This assertion can fail', 2),
  RegTest('nested_struct1',        r'1 verified, 0 errors?', r'Program has no bugs', r'Program has no bugs', 2),
  RegTest('nested_struct1_fail',   r'0 verified, 1 errors?', r'This assertion can fail', r'This assertion can fail', 2),
  RegTest('nested_struct2',        r'1 verified, 0 errors?', r'Program has no bugs', r'Program has no bugs', 2),
  RegTest('nested_struct2_fail',   r'0 verified, 1 errors?', r'This assertion can fail', r'This assertion can fail', 2),
  RegTest('struct_assign',         r'1 verified, 0 errors?', r'Program has no bugs', r'Program has no bugs', 2),
  RegTest('struct_assign_fail',    r'0 verified, 1 errors?', r'This assertion can fail', r'This assertion can fail', 2),
  RegTest('func_ptr',              r'1 verified, 0 errors?', r'Program has no bugs', r'Program has no bugs', 2),
  RegTest('func_ptr_fail',         r'0 verified, 1 errors?', r'This assertion can fail', r'This assertion can fail', 2),
  RegTest('func_ptr1',             r'1 verified, 0 errors?', r'Program has no bugs', r'Program has no bugs', 2),
  RegTest('func_ptr1_fail',        r'0 verified, 1 errors?', r'This assertion can fail', r'This assertion can fail', 2),
  RegTest('array',                 r'1 verified, 0 errors?', r'Program has no bugs', r'Program has no bugs', 2),
  RegTest('array1',                r'1 verified, 0 errors?', r'Program has no bugs', r'Program has no bugs', 2),
  RegTest('array1_fail',           r'0 verified, 1 errors?', r'This assertion can fail', r'This assertion can fail', 2),
  RegTest('array2',                r'1 verified, 0 errors?', r'Program has no bugs', r'Program has no bugs', 11),
  RegTest('array2_fail',           r'0 verified, 1 errors?', r'This assertion can fail', r'This assertion can fail', 11),
  RegTest('array3',                r'1 verified, 0 errors?', r'Program has no bugs', r'Program has no bugs', 11),
  RegTest('array3_fail',           r'0 verified, 1 errors?', r'This assertion can fail', r'This assertion can fail', 11),
  RegTest('array4',                r'1 verified, 0 errors?', r'Program has no bugs', r'Program has no bugs', 11),
  RegTest('array4_fail',           r'0 verified, 1 errors?', r'This assertion can fail', r'This assertion can fail', 11),
#  RegTest('array_free',            r'1 verified, 0 errors?', r'Program has no bugs', r'Program has no bugs', 11),
#  RegTest('array_free_fail',       r'0 verified, 3 errors?', r'This assertion can fail', r'This assertion can fail', 11),
#  RegTest('array_free1',           r'1 verified, 0 errors?', r'Program has no bugs', r'Program has no bugs', 11),
#  RegTest('array_free1_fail',      r'0 verified, 4 errors?', r'This assertion can fail', r'This assertion can fail', 11),
#  RegTest('array_free2',           r'1 verified, 0 errors?', r'Program has no bugs', r'Program has no bugs', 11),
#  RegTest('array_free2_fail',      r'0 verified, 5 errors?', r'This assertion can fail', r'This assertion can fail', 11),
  RegTest('lock',                  r'1 verified, 0 errors?', r'Program has no bugs', r'Program has no bugs', 2),
  RegTest('lock_fail',             r'0 verified, 1 errors?', r'This assertion can fail', r'This assertion can fail', 2),
  RegTest('ase_example',           r'1 verified, 0 errors?', r'Program has no bugs', r'Program has no bugs', 11),
  RegTest('ase_example_fail',      r'0 verified, 1 errors?', r'This assertion can fail', r'This assertion can fail', 11),
  RegTest('two_arrays',            r'1 verified, 0 errors?', r'Program has no bugs', r'Program has no bugs', 2),
  RegTest('two_arrays1',           r'1 verified, 0 errors?', r'Program has no bugs', r'Program has no bugs', 2),
  RegTest('two_arrays2',           r'1 verified, 0 errors?', r'Program has no bugs', r'Program has no bugs', 2),
  RegTest('two_arrays3',           r'1 verified, 0 errors?', r'Program has no bugs', r'Program has no bugs', 2),
  RegTest('two_arrays4',           r'1 verified, 0 errors?', r'Program has no bugs', r'Program has no bugs', 2),
  RegTest('two_arrays5',           r'1 verified, 0 errors?', r'Program has no bugs', r'Program has no bugs', 2),
  RegTest('two_arrays6',           r'1 verified, 0 errors?', r'Program has no bugs', r'Program has no bugs', 2),
  RegTest('two_arrays6_fail',      r'0 verified, 1 errors?', r'This assertion can fail', r'This assertion can fail', 2),
  RegTest('floats_in_memory',      r'1 verified, 0 errors?', r'Program has no bugs', r'Program has no bugs', 2),
  RegTest('floats_in_memory_fail', r'0 verified, 1 errors?', r'This assertion can fail', r'This assertion can fail', 2)
=======
import os.path

# list of regression tests with the expected outputs
tests = [
  ('hello',                 r'1 verified, 0 errors?', 2),
  ('hello_fail',            r'0 verified, 1 errors?', 2),
  ('simple',                r'1 verified, 0 errors?', 2),
  ('simple_fail',           r'0 verified, 1 errors?', 2),
  ('simple_pre',            r'1 verified, 0 errors?', 2),
  ('simple_pre_fail',       r'0 verified, 1 errors?', 2),
  ('simple_pre1',           r'1 verified, 0 errors?', 2),
  ('simple_pre1_fail',      r'0 verified, 1 errors?', 2),
  ('simple_pre2',           r'1 verified, 0 errors?', 2),
  ('simple_pre2_fail',      r'0 verified, 1 errors?', 2),
  ('simple_pre3',           r'1 verified, 0 errors?', 2),
  ('simple_pre3_fail',      r'0 verified, 1 errors?', 2),
#  ('simple_double_free',    r'0 verified, 1 errors?', 2),
  ('pointers',              r'1 verified, 0 errors?', 2),
  ('pointers_fail',         r'0 verified, 1 errors?', 2),
  ('pointers1',             r'1 verified, 0 errors?', 2),
  ('pointers1_fail',        r'0 verified, 1 errors?', 2),
  ('pointers2',             r'1 verified, 0 errors?', 2),
  ('pointers2_fail',        r'0 verified, 1 errors?', 2),
  ('pointers3',             r'1 verified, 0 errors?', 2),
  ('pointers3_fail',        r'0 verified, 1 errors?', 2),
  ('globals',               r'1 verified, 0 errors?', 2),
  ('globals_fail',          r'0 verified, 1 errors?', 2),
  ('loop',                  r'1 verified, 0 errors?', 11),
  ('loop_fail',             r'0 verified, 1 errors?', 11),
  ('loop1',                 r'1 verified, 0 errors?', 11),
  ('loop1_fail',            r'0 verified, 1 errors?', 11),
  ('nondet',                r'1 verified, 0 errors?', 2),
  ('printfs',               r'1 verified, 0 errors?', 2),
  ('struct_return',         r'1 verified, 0 errors?', 2),
  ('struct_init',           r'1 verified, 0 errors?', 2),
  ('struct_init_fail',      r'0 verified, 1 errors?', 2),
  ('extern_struct',         r'0 verified, 1 errors?', 2),
  ('extern_func',           r'1 verified, 0 errors?', 2),
  ('extern_mem',            r'1 verified, 0 errors?', 2),
  ('extern_mem_fail',       r'0 verified, 1 errors?', 2),
  ('smack_code_call',       r'1 verified, 0 errors?', 2),
  ('smack_code_call_fail',  r'0 verified, 1 errors?', 2),
  ('return_label',          r'1 verified, 0 errors?', 2),
  ('struct_cast',           r'1 verified, 0 errors?', 2),
  ('struct_cast_fail',      r'0 verified, 1 errors?', 2),
  ('struct_cast1',          r'1 verified, 0 errors?', 2),
  ('struct_cast1_fail',     r'0 verified, 1 errors?', 2),
  ('nested_struct',         r'1 verified, 0 errors?', 2),
  ('nested_struct_fail',    r'0 verified, 1 errors?', 2),
  ('nested_struct1',        r'1 verified, 0 errors?', 2),
  ('nested_struct1_fail',   r'0 verified, 1 errors?', 2),
  ('nested_struct2',        r'1 verified, 0 errors?', 2),
  ('nested_struct2_fail',   r'0 verified, 1 errors?', 2),
  ('struct_assign',         r'1 verified, 0 errors?', 2),
  ('struct_assign_fail',    r'0 verified, 1 errors?', 2),
  ('func_ptr',              r'1 verified, 0 errors?', 2),
  ('func_ptr_fail',         r'0 verified, 1 errors?', 2),
  ('func_ptr1',             r'1 verified, 0 errors?', 2),
  ('func_ptr1_fail',        r'0 verified, 1 errors?', 2),
  ('array',                 r'1 verified, 0 errors?', 2),
  ('array1',                r'1 verified, 0 errors?', 2),
  ('array1_fail',           r'0 verified, 1 errors?', 2),
  ('array2',                r'1 verified, 0 errors?', 11),
  ('array2_fail',           r'0 verified, 1 errors?', 11),
  ('array3',                r'1 verified, 0 errors?', 11),
  ('array3_fail',           r'0 verified, 1 errors?', 11),
  ('array4',                r'1 verified, 0 errors?', 11),
  ('array4_fail',           r'0 verified, 1 errors?', 11),
#  ('array_free',            r'1 verified, 0 errors?', 11),
#  ('array_free_fail',       r'0 verified, 3 errors?', 11),
#  ('array_free1',           r'1 verified, 0 errors?', 11),
#  ('array_free1_fail',      r'0 verified, 4 errors?', 11),
#  ('array_free2',           r'1 verified, 0 errors?', 11),
#  ('array_free2_fail',      r'0 verified, 5 errors?', 11),
  ('lock',                  r'1 verified, 0 errors?', 2),
  ('lock_fail',             r'0 verified, 1 errors?', 2),
  ('ase_example',           r'1 verified, 0 errors?', 11),
  ('ase_example_fail',      r'0 verified, 1 errors?', 11),
  ('two_arrays',            r'1 verified, 0 errors?', 2),
  ('two_arrays1',           r'1 verified, 0 errors?', 2),
  ('two_arrays2',           r'1 verified, 0 errors?', 2),
  ('two_arrays3',           r'1 verified, 0 errors?', 2),
  ('two_arrays4',           r'1 verified, 0 errors?', 2),
  ('two_arrays5',           r'1 verified, 0 errors?', 2),
  ('two_arrays6',           r'1 verified, 0 errors?', 2),
  ('two_arrays6_fail',      r'0 verified, 1 errors?', 2)
>>>>>>> 168331ad
]

def red(text):
  return '\033[0;31m' + text + '\033[0m'

def green(text):
  return '\033[0;32m' + text + '\033[0m'

def runtests(verifier):
  passed = failed = 0
  for test in tests:
    
    for mem in ['no-reuse', 'no-reuse-impls', 'reuse']:
    
      print "{0:>25} {1:>16}:".format(test.name, "(" + mem + ")"),

      if os.path.isfile(test[0] + '.c'):
        sourceFile = test[0] + '.c'
      elif os.path.isfile(test[0] + '.cc'):
        sourceFile = test[0] + '.cc'
      elif os.path.isfile(test[0] + '.cpp'):
        sourceFile = test[0] + '.cpp'

      # invoke SMACK
      t0 = time.time()
<<<<<<< HEAD
      p = subprocess.Popen(['smackverify.py', test.name + '.c', '--verifier=' + verifier,
                            '--unroll=' + str(test.unroll), '--mem-mod=' + mem, '-o', test.name +'.bpl'],
=======
      p = subprocess.Popen(['smack-verify.py', sourceFile, '--verifier=boogie-inline',
                            '--unroll=' + str(test[2]), '--mem-mod=' + mem, '-o', test[0] +'.bpl'],
>>>>>>> 168331ad
                            stdout=subprocess.PIPE)
      
      smackOutput = p.communicate()[0]
      elapsed = time.time() - t0

      # check SMACK output
      if re.search(getattr(test, verifier), smackOutput):
        print green('PASSED') + '  [%.2fs]' % round(elapsed, 2)
        passed += 1
      else:
        print red('FAILED')
        failed += 1
  
  return passed, failed

if __name__ == '__main__':

  # parse command line arguments
  parser = argparse.ArgumentParser(description='Runs regressions in this folder.')
  parser.add_argument('--verifier', dest='verifier', choices=['boogie', 'corral', 'duality'], default=['boogie'], nargs='*',
                      help='choose verifiers to be used')
  args = parser.parse_args()

  for verifier in args.verifier:
    print '\nRunning regressions using', verifier
    passed, failed = runtests(verifier)
  
    print '\nPASSED count: ', passed
    print 'FAILED count: ', failed
<|MERGE_RESOLUTION|>--- conflicted
+++ resolved
@@ -4,13 +4,15 @@
 import re
 import argparse
 import time
-<<<<<<< HEAD
 from collections import namedtuple
+import os.path
 
 RegTest = namedtuple('RegTest', 'name boogie corral duality unroll')
 
 # list of regression tests with the expected outputs
 tests = [
+  RegTest('hello',                 r'1 verified, 0 errors?', r'Program has no bugs', r'Program has no bugs', 2),
+  RegTest('hello_fail',            r'0 verified, 1 errors?', r'This assertion can fail', r'This assertion can fail', 2),
   RegTest('simple',                r'1 verified, 0 errors?', r'Program has no bugs', r'Program has no bugs', 2),
   RegTest('simple_fail',           r'0 verified, 1 errors?', r'This assertion can fail', r'This assertion can fail', 2),
   RegTest('simple_pre',            r'1 verified, 0 errors?', r'Program has no bugs', r'Program has no bugs', 2),
@@ -93,94 +95,6 @@
   RegTest('two_arrays6_fail',      r'0 verified, 1 errors?', r'This assertion can fail', r'This assertion can fail', 2),
   RegTest('floats_in_memory',      r'1 verified, 0 errors?', r'Program has no bugs', r'Program has no bugs', 2),
   RegTest('floats_in_memory_fail', r'0 verified, 1 errors?', r'This assertion can fail', r'This assertion can fail', 2)
-=======
-import os.path
-
-# list of regression tests with the expected outputs
-tests = [
-  ('hello',                 r'1 verified, 0 errors?', 2),
-  ('hello_fail',            r'0 verified, 1 errors?', 2),
-  ('simple',                r'1 verified, 0 errors?', 2),
-  ('simple_fail',           r'0 verified, 1 errors?', 2),
-  ('simple_pre',            r'1 verified, 0 errors?', 2),
-  ('simple_pre_fail',       r'0 verified, 1 errors?', 2),
-  ('simple_pre1',           r'1 verified, 0 errors?', 2),
-  ('simple_pre1_fail',      r'0 verified, 1 errors?', 2),
-  ('simple_pre2',           r'1 verified, 0 errors?', 2),
-  ('simple_pre2_fail',      r'0 verified, 1 errors?', 2),
-  ('simple_pre3',           r'1 verified, 0 errors?', 2),
-  ('simple_pre3_fail',      r'0 verified, 1 errors?', 2),
-#  ('simple_double_free',    r'0 verified, 1 errors?', 2),
-  ('pointers',              r'1 verified, 0 errors?', 2),
-  ('pointers_fail',         r'0 verified, 1 errors?', 2),
-  ('pointers1',             r'1 verified, 0 errors?', 2),
-  ('pointers1_fail',        r'0 verified, 1 errors?', 2),
-  ('pointers2',             r'1 verified, 0 errors?', 2),
-  ('pointers2_fail',        r'0 verified, 1 errors?', 2),
-  ('pointers3',             r'1 verified, 0 errors?', 2),
-  ('pointers3_fail',        r'0 verified, 1 errors?', 2),
-  ('globals',               r'1 verified, 0 errors?', 2),
-  ('globals_fail',          r'0 verified, 1 errors?', 2),
-  ('loop',                  r'1 verified, 0 errors?', 11),
-  ('loop_fail',             r'0 verified, 1 errors?', 11),
-  ('loop1',                 r'1 verified, 0 errors?', 11),
-  ('loop1_fail',            r'0 verified, 1 errors?', 11),
-  ('nondet',                r'1 verified, 0 errors?', 2),
-  ('printfs',               r'1 verified, 0 errors?', 2),
-  ('struct_return',         r'1 verified, 0 errors?', 2),
-  ('struct_init',           r'1 verified, 0 errors?', 2),
-  ('struct_init_fail',      r'0 verified, 1 errors?', 2),
-  ('extern_struct',         r'0 verified, 1 errors?', 2),
-  ('extern_func',           r'1 verified, 0 errors?', 2),
-  ('extern_mem',            r'1 verified, 0 errors?', 2),
-  ('extern_mem_fail',       r'0 verified, 1 errors?', 2),
-  ('smack_code_call',       r'1 verified, 0 errors?', 2),
-  ('smack_code_call_fail',  r'0 verified, 1 errors?', 2),
-  ('return_label',          r'1 verified, 0 errors?', 2),
-  ('struct_cast',           r'1 verified, 0 errors?', 2),
-  ('struct_cast_fail',      r'0 verified, 1 errors?', 2),
-  ('struct_cast1',          r'1 verified, 0 errors?', 2),
-  ('struct_cast1_fail',     r'0 verified, 1 errors?', 2),
-  ('nested_struct',         r'1 verified, 0 errors?', 2),
-  ('nested_struct_fail',    r'0 verified, 1 errors?', 2),
-  ('nested_struct1',        r'1 verified, 0 errors?', 2),
-  ('nested_struct1_fail',   r'0 verified, 1 errors?', 2),
-  ('nested_struct2',        r'1 verified, 0 errors?', 2),
-  ('nested_struct2_fail',   r'0 verified, 1 errors?', 2),
-  ('struct_assign',         r'1 verified, 0 errors?', 2),
-  ('struct_assign_fail',    r'0 verified, 1 errors?', 2),
-  ('func_ptr',              r'1 verified, 0 errors?', 2),
-  ('func_ptr_fail',         r'0 verified, 1 errors?', 2),
-  ('func_ptr1',             r'1 verified, 0 errors?', 2),
-  ('func_ptr1_fail',        r'0 verified, 1 errors?', 2),
-  ('array',                 r'1 verified, 0 errors?', 2),
-  ('array1',                r'1 verified, 0 errors?', 2),
-  ('array1_fail',           r'0 verified, 1 errors?', 2),
-  ('array2',                r'1 verified, 0 errors?', 11),
-  ('array2_fail',           r'0 verified, 1 errors?', 11),
-  ('array3',                r'1 verified, 0 errors?', 11),
-  ('array3_fail',           r'0 verified, 1 errors?', 11),
-  ('array4',                r'1 verified, 0 errors?', 11),
-  ('array4_fail',           r'0 verified, 1 errors?', 11),
-#  ('array_free',            r'1 verified, 0 errors?', 11),
-#  ('array_free_fail',       r'0 verified, 3 errors?', 11),
-#  ('array_free1',           r'1 verified, 0 errors?', 11),
-#  ('array_free1_fail',      r'0 verified, 4 errors?', 11),
-#  ('array_free2',           r'1 verified, 0 errors?', 11),
-#  ('array_free2_fail',      r'0 verified, 5 errors?', 11),
-  ('lock',                  r'1 verified, 0 errors?', 2),
-  ('lock_fail',             r'0 verified, 1 errors?', 2),
-  ('ase_example',           r'1 verified, 0 errors?', 11),
-  ('ase_example_fail',      r'0 verified, 1 errors?', 11),
-  ('two_arrays',            r'1 verified, 0 errors?', 2),
-  ('two_arrays1',           r'1 verified, 0 errors?', 2),
-  ('two_arrays2',           r'1 verified, 0 errors?', 2),
-  ('two_arrays3',           r'1 verified, 0 errors?', 2),
-  ('two_arrays4',           r'1 verified, 0 errors?', 2),
-  ('two_arrays5',           r'1 verified, 0 errors?', 2),
-  ('two_arrays6',           r'1 verified, 0 errors?', 2),
-  ('two_arrays6_fail',      r'0 verified, 1 errors?', 2)
->>>>>>> 168331ad
 ]
 
 def red(text):
@@ -197,22 +111,17 @@
     
       print "{0:>25} {1:>16}:".format(test.name, "(" + mem + ")"),
 
-      if os.path.isfile(test[0] + '.c'):
-        sourceFile = test[0] + '.c'
-      elif os.path.isfile(test[0] + '.cc'):
-        sourceFile = test[0] + '.cc'
+      if os.path.isfile(test.name + '.c'):
+        sourceFile = test.name + '.c'
+      elif os.path.isfile(test.name + '.cc'):
+        sourceFile = test.name + '.cc'
       elif os.path.isfile(test[0] + '.cpp'):
-        sourceFile = test[0] + '.cpp'
+        sourceFile = test.name + '.cpp'
 
       # invoke SMACK
       t0 = time.time()
-<<<<<<< HEAD
-      p = subprocess.Popen(['smackverify.py', test.name + '.c', '--verifier=' + verifier,
+      p = subprocess.Popen(['smackverify.py', sourceFile, '--verifier=' + verifier,
                             '--unroll=' + str(test.unroll), '--mem-mod=' + mem, '-o', test.name +'.bpl'],
-=======
-      p = subprocess.Popen(['smack-verify.py', sourceFile, '--verifier=boogie-inline',
-                            '--unroll=' + str(test[2]), '--mem-mod=' + mem, '-o', test[0] +'.bpl'],
->>>>>>> 168331ad
                             stdout=subprocess.PIPE)
       
       smackOutput = p.communicate()[0]
