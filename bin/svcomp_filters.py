import sys
import re
import subprocess

def linecount(p1, p2, s):
  valid_lines = []
  lines = s.split('\n') 
  regex_p1 = re.compile(p1)
  regex_p2 = re.compile(p2)
  for line in lines:
    r1 = regex_p1.search(line)
    if r1:
      r2 = regex_p2.search(line)
      if r2 is None:
        valid_lines.append(r1.group(0)) 
  return valid_lines 

def raw_file_line_count(s):
  lines = s.split('\n')
  count = 0
  #grep -v extern | grep -vP "^\w*$" | grep -v "#"
  crap = re.compile(r"""(extern|^\w*$|#)""")
  for line in lines:
    if crap.search(line) is None:
      count += 1

  return count

def svcomp_filter(f):
  lines = None
  with open(f, 'r') as inputfile:
    lines = inputfile.read()
  
  pruned_lines = raw_file_line_count(lines)
  raw_lines = len(lines.split('\n'))

  executable = ''
  if len(linecount(r'__VERIFIER_nondet', r'void|extern', lines)) == 0:
    executable = 'executable' 

  if bv_filter(lines, raw_lines, pruned_lines):
    return 'bitvector', executable 

  if float_filter(lines, raw_lines, pruned_lines):
    return 'float', executable 

  return 'normal', executable 
    
def bv_filter(lines, raw_line_count, pruned_line_count):

  if raw_line_count > 1500:
    return 0
  
  #line_count = raw_file_line_count(lines)
  if pruned_line_count > 650:
    return 0
  
  #cast patterns
  if pruned_line_count <= 210:
    casts = re.compile(r'''4294967295|plus_one|minus_one|\(x % 2\) == \(y % 2\)|linear_search|while \(\('0' <= c\) && \(c <= '9'\)\)''')
    if casts.search(lines):
      return 1
  #bwops = re.compile(r'''[^\&]\&[^\&]|[^\|]\|[^\|]|\^|>>|<<''')
  bwops = re.compile(r'''[=|\(][^,]*[^\&|\(|{]\&\s|[^\|]\|\s|\^|>>|<<''')
  #bwops = re.compile(r'''\s\&\s|\s\|\s|\^|>>|<<''')
  #dv = re.compile(r'''1\s+<<\s+[1|5]|cil''')
  dv = re.compile(r'''1.*<<.*\"|cil|found''')
  
  for line in lines.split('\n'):
    if bwops.search(line):
      if dv.search(line) is None: 
        print line
        return 1
  #print raw_file_line_count(lines)
  return 0
    
def float_filter(lines, raw_line_count, pruned_line_count):
  fliteral = 0 
  ddecl = 0

  #heuristic #-1: don't do test on too large programs
  if raw_line_count >= 2000: 
    return 0
  #heuristic #0: more than Float.set maximum LOC ==> not 
  if pruned_line_count > 140: #(138 = maximum) 
    return 0
  #heuristic #1: __VERIFIER_nondet ==> float category
  result = re.search(r"""(__VERIFIER_nondet_(float|double)|ieee754_float)""", lines)  
  if result:
    return 1

  #heuristic #2: check float literal # 
  valid_lines = linecount(r"""(0x)?\d+\.\d*(f|p|e)?""", r"""#|line|June|CIL|0\.000000|\"\d+|Created""", lines)
  count = len(valid_lines)
  if count > 60:
    return 0
  if count == 0:
  #heuristic #3: check double 
    #result = re.search(r"""0x\d+\.?.*p|double""", lines)
    result = re.search(r"""double""", lines)
    if result:
      return 1
    else:
      return 0
  else: 
  #heuristic #4: for loops/heapmanipulation
    #print valid_lines
    regex_special = re.compile(r"""1\.4p|1\.0e""")
    for valid_line in valid_lines:
      if regex_special.search(valid_line) is not None and count <= 4:
        return 0 
    return 1 


def scrub_pthreads(s):
  if 'pthread' not in s:
    return s, False
  #These are strings that will conflict with our pthread header files
  #To generate additional strings, copy paste the text.  
  #Escape all characters that need to be escaped for regex (at least *[]() 
  # Then replace all newlines and spaces with \s+. Lastly, replace all 
  # \s+\s+ to \s+.  Do this last step until string doesn't change anymore.
  fltrs = list()
  fltrs.append(r'typedef\s+unsigned\s+long\s+int\s+pthread_t;')
  #pthread_attr_t
  fltrs.append(r'typedef\s+union\s+{\s+char\s+__size\[\d+\];\s+long\s+int\s+__align;\s+}\s+pthread_attr_t;')
  fltrs.append(r'union\s+pthread_attr_t\s+{\s+char\s+__size\[\d+\];\s+long\s+int\s+__align;\s+};\s+typedef\s+union\s+pthread_attr_t\s+pthread_attr_t;')
  #pthread_mutexattr_t
  fltrs.append(r'typedef\s+union\s+{\s+char\s+__size\[\d+\];\s+int\s+__align;\s+}\s+pthread_mutexattr_t;')
  fltrs.append(r'typedef\s+union\s+{\s+char\s+__size\[\d+\];\s+long\s+int\s+__align;\s+}\s+pthread_mutexattr_t;')
  #pthread_mutex_t
  fltrs.append(r'typedef\s+union\s+{\s+struct\s+__pthread_mutex_s\s+{\s+int\s+__lock;\s+unsigned\s+int\s+__count;\s+int\s+__owner;\s+unsigned\s+int\s+__nusers;\s+int\s+__kind;\s+int\s+__spins;\s+__pthread_list_t\s+__list;\s+}\s+__data;\s+char\s+__size\[\d+\];\s+long\s+int\s+__align;\s+}\s+pthread_mutex_t;')
  fltrs.append(r'typedef\s+union\s+{\s+struct\s+__pthread_mutex_s\s+{\s+int\s+__lock;\s+unsigned\s+int\s+__count;\s+int\s+__owner;\s+int\s+__kind;\s+unsigned\s+int\s+__nusers;\s+__extension__\s+union\s+{\s+int\s+__spins;\s+__pthread_slist_t\s+__list;\s+};\s+}\s+__data;\s+char\s+__size\[\d+\];\s+long\s+int\s+__align;\s+}\s+pthread_mutex_t;')
  fltrs.append(r'typedef\s+union\s+{\s+struct\s+__pthread_mutex_s\s+{\s+int\s+__lock;\s+unsigned\s+int\s+__count;\s+int\s+__owner;\s+unsigned\s+int\s+__nusers;\s+int\s+__kind;\s+short\s+__spins;\s+short\s+__elision;\s+__pthread_list_t\s+__list;\s+# 124 "/usr/include/x86_64-linux-gnu/bits/pthreadtypes\.h" 3 4\s+}\s+__data;\s+\s+char\s+__size\[\d+\];\s+long\s+int\s+__align;\s+} pthread_mutex_t;')
  fltrs.append(r'typedef\s+union\s+{\s+struct\s+__pthread_mutex_s\s+{\s+int\s+__lock;\s+unsigned\s+int\s+__count;\s+int\s+__owner;\s+int\s+__kind;\s+unsigned\s+int\s+__nusers;\s+__extension__\s+union\s+{\s+struct\s+{\s+short\s+__espins;\s+short\s+__elision;\s+}\s+d;\s+__pthread_slist_t\s+__list;\s+};\s+}\s+__data;\s+char\s+__size\[\d+\];\s+long\s+int\s+__align;\s+}\s+pthread_mutex_t;')
  #pthread_cond_t
  fltrs.append(r'typedef\s+union\s+{\s+struct\s+{\s+int\s+__lock;\s+unsigned\s+int\s+__futex;\s+__extension__\s+unsigned\s+long\s+long\s+int\s+__total_seq;\s+__extension__\s+unsigned\s+long\s+long\s+int\s+__wakeup_seq;\s+__extension__\s+unsigned\s+long\s+long\s+int\s+__woken_seq;\s+void\s+\*__mutex;\s+unsigned\s+int\s+__nwaiters;\s+unsigned\s+int\s+__broadcast_seq;\s+}\s+__data;\s+char\s+__size\[\d+\];\s+__extension__\s+long\s+long\s+int\s+__align;\s+}\s+pthread_cond_t;')
  #pthread_condattr_t
  fltrs.append(r'typedef\s+union\s+{\s+char\s+__size\[\d+\];\s+int\s+__align;\s+}\s+pthread_condattr_t;')
  fltrs.append(r'typedef\s+union\s+{\s+char\s+__size\[\d+\];\s+long\s+int\s+__align;\s+}\s+pthread_condattr_t;')
  #enums
  fltrs.append(r'enum\s+{\s+PTHREAD_MUTEX_TIMED_NP,\s+PTHREAD_MUTEX_RECURSIVE_NP,\s+PTHREAD_MUTEX_ERRORCHECK_NP,\s+PTHREAD_MUTEX_ADAPTIVE_NP\s+,\s+PTHREAD_MUTEX_NORMAL\s+=\s+PTHREAD_MUTEX_TIMED_NP,\s+PTHREAD_MUTEX_RECURSIVE\s+=\s+PTHREAD_MUTEX_RECURSIVE_NP,\s+PTHREAD_MUTEX_ERRORCHECK\s+=\s+PTHREAD_MUTEX_ERRORCHECK_NP,\s+PTHREAD_MUTEX_DEFAULT\s+=\s+PTHREAD_MUTEX_NORMAL\s+};')
  fltrs.append(r'enum\s+{\s+PTHREAD_MUTEX_TIMED_NP,\s+PTHREAD_MUTEX_RECURSIVE_NP,\s+PTHREAD_MUTEX_ERRORCHECK_NP,\s+PTHREAD_MUTEX_ADAPTIVE_NP\s+};')
  #pthread_cond_init decl
  fltrs.append(r'extern\s+int\s+pthread_cond_init\s+\(pthread_cond_t\s+\*__restrict\s+__cond,\s+__const\s+pthread_condattr_t\s+\*__restrict\s+__cond_attr\)\s+__attribute__\s+\(\(__nothrow__\s+,\s+__leaf__\)\)\s+__attribute__\s+\(\(__nonnull__\s+\(\d+\)\)\);')
  fltrs.append(r'extern\s+int\s+pthread_cond_init\s*\(pthread_cond_t\s+\*__restrict\s+__cond,\s+const\s+pthread_condattr_t\s+\*__restrict\s+__cond_attr\)\s+__attribute__\s*\(\(__nothrow__\s+,\s+__leaf__\)\)\s+__attribute__\s+\(\(__nonnull__\s+\(1\)\)\);')
  fltrs.append(r'extern\s+int\s+pthread_cond_init\s*\(pthread_cond_t\s+\*__restrict\s+__cond,\s+__const\s+pthread_condattr_t\s+\*__restrict\s+__cond_attr\)\s+__attribute__\s+\(\(__nothrow__\)\)\s+__attribute__\s+\(\(__nonnull__\s+\(1\)\)\);')
  #__VERIFIER_atomic_begin definition removal
  fltrs.append(r'int\s+__global_lock;\s+void\s+__VERIFIER_atomic_begin\(\)\s+{\s+__VERIFIER_assume\(__global_lock==0\);\s+__global_lock=1;\s+return;\s+}\s+void\s+__VERIFIER_atomic_end\(\)\s+{\s+__VERIFIER_assume\(__global_lock==1\);\s+__global_lock=0;\s+return;\s+}')


  #Remove each occurrence
  for fltr in fltrs:
    #sold = s
    pat = re.compile(fltr, re.MULTILINE);
    s = pat.sub('', s)
    #if sold == s:
    #  print("Didn't match - " + fltr)
    #else:
    #  print("DID match - " + fltr)

  return s, True

    
if __name__ == '__main__':
<<<<<<< HEAD
    
  print float_filter(sys.argv[1])


=======
  print "What?"
  print svcomp_filter(sys.argv[1])
>>>>>>> 856d0703
<|MERGE_RESOLUTION|>--- conflicted
+++ resolved
@@ -163,12 +163,5 @@
 
     
 if __name__ == '__main__':
-<<<<<<< HEAD
-    
-  print float_filter(sys.argv[1])
-
-
-=======
   print "What?"
   print svcomp_filter(sys.argv[1])
->>>>>>> 856d0703
