#!/usr/bin/env python
#
# This file is distributed under the MIT License. See LICENSE for details.
#

from os import path
import json
import sys
import re
import subprocess
import argparse
import platform
from smackgen import *

VERSION = '1.5.0'

def verifyParser():
  # parse command line arguments
  parser = argparse.ArgumentParser(add_help=False, parents=[smackParser()])
  parser.add_argument('--verifier-options', dest='verifierOptions', default='',
                      help='pass arguments to the backend verifier (e.g., --verifier-options="/trackAllVars /staticInlining")')
  parser.add_argument('--time-limit', metavar='N', dest='timeLimit', default='1200', type=int,
                      help='Boogie time limit in seconds')
  parser.add_argument('--smackd', dest='smackd', action="store_true", default=False,
                      help='output JSON format for SMACKd')
  parser.add_argument('--context-switches', metavar='k', dest='contextSwitches', default='2', type=int,
                      help='switch thread contexts in Corral (only) up to k number of times')
  return parser


def generateSourceErrorTrace(boogieOutput, bplFileName):
  FILENAME = '[\w#$~%.\/-]+'
  LABEL = '[\w$]+'

  bplFile = open(bplFileName)
  bpl = bplFile.read()
  bplFile.close()

  if not re.search('.*{:sourceloc \"(' + FILENAME + ')\", (\d+), (\d+)}.*', bpl):
    # no debug info in bpl file
    return None

  sourceTrace = '\nSMACK verifier version ' + VERSION + '\n\n'
  for traceLine in boogieOutput.splitlines(True):
    resultMatch = re.match('Boogie .* (\d+) verified, (\d+) error.*', traceLine)
    traceMatch = re.match('([ ]+)(' + FILENAME + ')\((\d+),(\d+)\): (' + LABEL + ')', traceLine)
    errorMatch = re.match('(' + FILENAME + ')\((\d+),(\d+)\): (.*)', traceLine)
    if resultMatch:
      verified = int(resultMatch.group(1))
      errors = int(resultMatch.group(2))
      sourceTrace += '\nFinished with ' + str(verified) + ' verified, ' + str(errors) + ' errors\n'
    elif traceMatch:
      spaces = str(traceMatch.group(1))
      filename = str(traceMatch.group(2))
      lineno = int(traceMatch.group(3))
      colno = int(traceMatch.group(4))
      label = str(traceMatch.group(5))

      for bplLine in bpl.splitlines(True)[lineno:lineno+10]:
        m = re.match('.*{:sourceloc \"(' + FILENAME + ')\", (\d+), (\d+)}.*', bplLine)
        if m:
          filename = str(m.group(1))
          lineno = int(m.group(2))
          colno = int(m.group(3))
 
          sourceTrace += spaces + filename + '(' + str(lineno) + ',' + str(colno) + ')\n'
          break
    elif errorMatch:
      filename = str(errorMatch.group(1))
      lineno = int(errorMatch.group(2))
      colno = int(errorMatch.group(3))
      message = str(errorMatch.group(4))
 
      for bplLine in bpl.splitlines(True)[lineno-2:lineno+8]:
        m = re.match('.*{:sourceloc \"(' + FILENAME + ')\", (\d+), (\d+)}.*', bplLine)
        if m:
          filename = str(m.group(1))
          lineno = int(m.group(2))
          colno = int(m.group(3))
 
          sourceTrace += filename + '(' + str(lineno) + ',' + str(colno) + '): ' + message + '\n'
          break
  return sourceTrace

 
def smackdOutput(corralOutput):
  FILENAME = '[\w#$~%.\/-]+'

  passedMatch = re.search('Program has no bugs', corralOutput)
  if passedMatch:
    json_data = {
      'verifier': 'corral',
      'passed?': True
    }

  else:
    traces = []
    for traceLine in corralOutput.splitlines(True):
      traceMatch = re.match('(' + FILENAME + ')\((\d+),(\d+)\): Trace: Thread=(\d+)  (\((.*)\))?$', traceLine)
      errorMatch = re.match('(' + FILENAME + ')\((\d+),(\d+)\): (error .*)$', traceLine)
      if traceMatch:
        filename = str(traceMatch.group(1))
        lineno = int(traceMatch.group(2))
        colno = int(traceMatch.group(3))
        threadid = int(traceMatch.group(4))
        desc = str(traceMatch.group(6))
        trace = { 'threadid': threadid, 'file': filename, 'line': lineno, 'column': colno, 'description': '' if desc == 'None' else desc }
        traces.append(trace)
      elif errorMatch:
        filename = str(errorMatch.group(1))
        lineno = int(errorMatch.group(2))
        colno = int(errorMatch.group(3))
        desc = str(errorMatch.group(4))
        failsAt = { 'file': filename, 'line': lineno, 'column': colno, 'description': desc }

    json_data = {
      'verifier': 'corral',
      'passed?': False,
      'failsAt': failsAt,
      'threadCount': 1,
      'traces': traces
    }
  json_string = json.dumps(json_data)
  print json_string

<<<<<<< HEAD
def verify(verifier, bplFileName, timeLimit, unroll, contextSwitches, debug, smackd):
  if verifier == 'boogie-plain' or verifier == 'boogie-inline':
=======
def verify(verifier, bplFileName, timeLimit, unroll, debug, verifierOptions, smackd):
  if verifier == 'boogie':
>>>>>>> 1261b125
    # invoke Boogie
    boogieCommand = ['boogie', bplFileName, '/nologo', '/errorLimit:1', '/timeLimit:' + str(timeLimit)]
    if unroll is not None:
      boogieCommand += ['/loopUnroll:' + str(unroll)]
    boogieCommand += verifierOptions.split()
    p = subprocess.Popen(boogieCommand, stdout=subprocess.PIPE, stderr=subprocess.STDOUT)
    boogieOutput = p.communicate()[0]

    if p.returncode:
      print >> sys.stderr, boogieOutput
      sys.exit("SMACK encountered an error when invoking Boogie. Exiting...")
    if debug:
      return boogieOutput
    sourceTrace = generateSourceErrorTrace(boogieOutput, bplFileName)
    if sourceTrace:
      return sourceTrace
    else:
      return boogieOutput
  elif verifier == 'corral':
    # invoke Corral
<<<<<<< HEAD
    p = subprocess.Popen(['corral', bplFileName, '/k:' + str(contextSwitches), '/recursionBound:' + str(unroll), '/tryCTrace'], stdout=subprocess.PIPE)
=======
    corralCommand = ['corral', bplFileName, '/tryCTrace']
    if unroll is not None:
      corralCommand += ['/recursionBound:' + str(unroll)]
    corralCommand += verifierOptions.split()
    p = subprocess.Popen(corralCommand, stdout=subprocess.PIPE, stderr=subprocess.STDOUT)
>>>>>>> 1261b125
    corralOutput = p.communicate()[0]

    if p.returncode:
      print >> sys.stderr, corralOutput
      sys.exit("SMACK encountered an error when invoking Corral. Exiting...")
    if smackd:
      smackdOutput(corralOutput)
    else:
      return corralOutput
  else:
    # invoke Duality
    dualityCommand = ['corral', bplFileName, '/tryCTrace', '/useDuality']
    dualityCommand += ['/recursionBound:10000'] # hack for providing infinite recursion bound
    dualityCommand += verifierOptions.split()
    p = subprocess.Popen(dualityCommand, stdout=subprocess.PIPE, stderr=subprocess.STDOUT)
    dualityOutput = p.communicate()[0]

    if p.returncode:
      print >> sys.stderr, dualityOutput
      sys.exit("SMACK encountered an error when invoking Duality. Exiting...")
    if smackd:
      smackdOutput(dualityOutput)
    else:
      return dualityOutput
 
if __name__ == '__main__':
  parser = argparse.ArgumentParser(description='Checks the input LLVM file for assertion violations.', parents=[verifyParser()])
  parser.parse_args() # just check if arguments are looking good

  # remove arguments not recognized by lower scripts
  # not sure of a better way to do this
  sysArgv = sys.argv[:]
  for i in reversed(range(len(sysArgv))):
    if sysArgv[i] == '--smackd':
      del sysArgv[i]
    elif sysArgv[i] == '--time-limit':
      del sysArgv[i]
      del sysArgv[i]
    elif sysArgv[i].startswith('--verifier-options'):
      del sysArgv[i]
    elif sys.argv[i] == '--context-switches':
      del sysArgv[i]
      del sysArgv[i]

  bpl, options, clangOutput = smackGenerate(sysArgv)
  args = parser.parse_args(options + sys.argv[1:])

  # write final output
  with open(args.outfile, 'w') as outputFile:
    outputFile.write(bpl)
    outputFile.close()

<<<<<<< HEAD
  print(verify(args.verifier, args.outfile.name, args.timeLimit, args.unroll, args.contextSwitches, args.debug, args.smackd))
=======
  print(verify(args.verifier, args.outfile, args.timeLimit, args.unroll,
    args.debug, args.verifierOptions, args.smackd))
>>>>>>> 1261b125
<|MERGE_RESOLUTION|>--- conflicted
+++ resolved
@@ -123,13 +123,8 @@
   json_string = json.dumps(json_data)
   print json_string
 
-<<<<<<< HEAD
-def verify(verifier, bplFileName, timeLimit, unroll, contextSwitches, debug, smackd):
-  if verifier == 'boogie-plain' or verifier == 'boogie-inline':
-=======
-def verify(verifier, bplFileName, timeLimit, unroll, debug, verifierOptions, smackd):
+def verify(verifier, bplFileName, timeLimit, unroll, contextSwitches, debug, verifierOptions, smackd):
   if verifier == 'boogie':
->>>>>>> 1261b125
     # invoke Boogie
     boogieCommand = ['boogie', bplFileName, '/nologo', '/errorLimit:1', '/timeLimit:' + str(timeLimit)]
     if unroll is not None:
@@ -141,7 +136,7 @@
     if p.returncode:
       print >> sys.stderr, boogieOutput
       sys.exit("SMACK encountered an error when invoking Boogie. Exiting...")
-    if debug:
+    #if debug:
       return boogieOutput
     sourceTrace = generateSourceErrorTrace(boogieOutput, bplFileName)
     if sourceTrace:
@@ -150,15 +145,11 @@
       return boogieOutput
   elif verifier == 'corral':
     # invoke Corral
-<<<<<<< HEAD
-    p = subprocess.Popen(['corral', bplFileName, '/k:' + str(contextSwitches), '/recursionBound:' + str(unroll), '/tryCTrace'], stdout=subprocess.PIPE)
-=======
-    corralCommand = ['corral', bplFileName, '/tryCTrace']
+    corralCommand = ['corral', bplFileName, '/tryCTrace', '/k:' + str(contextSwitches)]
     if unroll is not None:
       corralCommand += ['/recursionBound:' + str(unroll)]
     corralCommand += verifierOptions.split()
     p = subprocess.Popen(corralCommand, stdout=subprocess.PIPE, stderr=subprocess.STDOUT)
->>>>>>> 1261b125
     corralOutput = p.communicate()[0]
 
     if p.returncode:
@@ -211,9 +202,5 @@
     outputFile.write(bpl)
     outputFile.close()
 
-<<<<<<< HEAD
-  print(verify(args.verifier, args.outfile.name, args.timeLimit, args.unroll, args.contextSwitches, args.debug, args.smackd))
-=======
-  print(verify(args.verifier, args.outfile, args.timeLimit, args.unroll,
-    args.debug, args.verifierOptions, args.smackd))
->>>>>>> 1261b125
+  print(verify(args.verifier, args.outfile, args.timeLimit, args.unroll, 
+               args.contextSwitches, args.debug, args.verifierOptions, args.smackd))
