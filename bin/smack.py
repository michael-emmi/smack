--- conflicted
+++ resolved
@@ -495,27 +495,20 @@
         print(heurTrace + "\n")
       sys.exit(results()['unknown'])
 
-<<<<<<< HEAD
-  #If pthreads, perform lock set analysis
+  # If pthreads found, perform lock set analysis
   if args.pthread:
     lockpwn_command = ["lockpwn"]
     lockpwn_command += [args.bpl_file]
     lockpwn_command += ["/corral"]
     lockpwn_output = try_command(lockpwn_command, timeout=time_limit);
     
-
   corral_command = ["corral-svcomp"]
   corral_command += [args.bpl_file]
   corral_command += ["/tryCTrace", "/noTraceOnDisk", "/printDataValues:1"]
   corral_command += ["/k:%d" % args.context_bound]
   corral_command += ["/useProverEvaluate", "/cex:1"]
 
-=======
-  corral_command = ["corral-svcomp"]
-  corral_command += [args.bpl_file]
-  corral_command += ["/tryCTrace", "/noTraceOnDisk", "/printDataValues:1", "/k:1"]
-  corral_command += ["/useProverEvaluate", "/cex:1"]
-
+  # Setting good loop unroll bound based on benchmark class
   loopUnrollBar = 8
   with open(args.bpl_file, "r") as f:
     bpl = f.read()
@@ -529,7 +522,6 @@
     heurTrace += "No quantifiers detected. Setting z3 relevancy to 0.\n"
     corral_command += ["/bopt:z3opt:smt.relevancy=0"]
 
->>>>>>> 856d0703
   if args.bit_precise:
     heurTrace += "--bit-precise flag passed - enabling bit vectors mode.\n"
     corral_command += ["/bopt:proverOpt:OPTIMIZE_FOR_BV=true"]
