#! /usr/bin/env python

from os import path
import sys
import re
import argparse
import platform
from llvm2bpl import *

VERSION = '1.4.1'


def smackParser():
  parser = argparse.ArgumentParser(add_help=False, parents=[llvm2bplParser()])
  parser.add_argument('--clang', dest='clang', default='',
                      help='pass arguments to clang (e.g., --clang="-w -g")')
  parser.add_argument('--verifier', dest='verifier', choices=['boogie', 'corral'], default='corral',
                      help='set the underlying verifier format')
  parser.add_argument('--entry-points', metavar='PROC', dest='entryPoints', default='main', nargs='+',
                      help='specify entry procedures')
  parser.add_argument('--unroll', metavar='N', dest='unroll', type=int,
                      help='unroll loops/recursion in Boogie/Corral N number of times')
  parser.add_argument('--mem-mod', dest='memmod', choices=['no-reuse', 'no-reuse-impls', 'reuse'], default='no-reuse',
                      help='set the memory model (no-reuse=never reallocate the same address, reuse=reallocate freed addresses)')
  return parser


def addInline(match, entryPoints, unroll):
  procName = match.group(1)
  procDef = ''
  if procName in entryPoints:
    procDef += 'procedure ' + procName + '('
  else:
    procDef += 'procedure {:inline ' + str(unroll) + '} ' + procName + '('
  return procDef


def addEntryPoint(match, entryPoints):
  procName = match.group(1)
  procDef = ''
  if procName in entryPoints:
    procDef += 'procedure {:entrypoint} ' + procName + '('
  else:
    procDef += 'procedure ' + procName + '('
  return procDef


def clang(scriptPathName, inputFile, memoryModel, clangArgs):
  scriptFullPath = path.abspath(scriptPathName)
  smackRoot = path.dirname(scriptFullPath)
  smackHeaders = path.join(smackRoot, 'include', 'smack')

  fileName = path.splitext(inputFile.name)[0]

  clangCommand = ['clang']
  clangCommand += ['-c', '-emit-llvm', '-O0', '-g', '-gcolumn-info',
                   '-DMEMORY_MODEL_' + memoryModel.upper().replace('-','_'),
                   '-I' + smackHeaders]
  clangCommand += clangArgs.split()
  clangCommand += [inputFile.name, '-o', fileName + '.bc']
  #Redirect stderr to stdout, then grab stdout (communicate() calls wait())
  #This should more or less maintain stdout/stderr interleaving order
  #However, this will be problematic if any callers want to differentiate
  #    between clangs stdout and stderr.
  p = subprocess.Popen(clangCommand, stdout=subprocess.PIPE, stderr=subprocess.STDOUT)
  clangStdout, clangStderr = p.communicate()
  clangOutput = clangStdout

  if p.returncode != 0:
    print clangOutput
    sys.exit("SMACK encountered a clang error. Exiting...")

  inputFileName = path.join(path.curdir, fileName + '.bc')
  inputFile = open(inputFileName, 'r')
  return inputFile, clangOutput


def smackGenerate(sysArgv):

  # parse command line arguments
  parser = argparse.ArgumentParser(description='Outputs the appropriately annotated Boogie file generated from the input LLVM file.', parents=[smackParser()])
  args = parser.parse_args(sysArgv[1:])
  inputFile = args.infile
  scriptPathName = path.dirname(sysArgv[0])

  fileExtension = path.splitext(inputFile.name)[1]
  options = []
  if fileExtension == '.c':
    # if input file is .c, then search for options in comments and compile it with clang
    lines = inputFile.readlines()
    for line in lines:
      optionsMatch = re.match('.*SMACK-OPTIONS:[ ]+(.*)$', line)
      if optionsMatch:
        options = optionsMatch.group(1).split()
        args = parser.parse_args(options + sysArgv[1:])
    inputFile, clangOutput = clang(scriptPathName, inputFile, args.memmod, args.clang)

  bpl = llvm2bpl(inputFile, args.debug, "impls" in args.memmod)
  inputFile.close()

  p = re.compile('procedure\s+([^\s(]*)\s*\(')
<<<<<<< HEAD
  si = re.compile('procedure\s+(\$static_init|__SMACK_.*|)\s*\(')
  if args.verifier == 'boogie-plain':
    bpl = si.sub(lambda match: addInline(match, args.entryPoints, args.unroll), bpl)
  elif args.verifier == 'boogie-inline':
=======
  if args.verifier == 'boogie' and args.unroll is not None:
>>>>>>> e2478f85
    # put inline on procedures
    bpl = p.sub(lambda match: addInline(match, args.entryPoints, args.unroll), bpl)
  elif args.verifier == 'corral':
    # annotate entry points
    bpl = p.sub(lambda match: addEntryPoint(match, args.entryPoints), bpl)
  return bpl, options, clangOutput


if __name__ == '__main__':

  # parse command line arguments
  parser = argparse.ArgumentParser(description='Outputs the appropriately annotated Boogie file generated from the input LLVM file.', parents=[smackParser()])
  args = parser.parse_args()

  bpl, options, clangOutput = smackGenerate(sys.argv)
  print clangOutput

  # write final output
  args.outfile.write(bpl)
  args.outfile.close()
<|MERGE_RESOLUTION|>--- conflicted
+++ resolved
@@ -99,19 +99,19 @@
   inputFile.close()
 
   p = re.compile('procedure\s+([^\s(]*)\s*\(')
-<<<<<<< HEAD
   si = re.compile('procedure\s+(\$static_init|__SMACK_.*|)\s*\(')
-  if args.verifier == 'boogie-plain':
-    bpl = si.sub(lambda match: addInline(match, args.entryPoints, args.unroll), bpl)
-  elif args.verifier == 'boogie-inline':
-=======
-  if args.verifier == 'boogie' and args.unroll is not None:
->>>>>>> e2478f85
+
+  if args.verifier == 'boogie' and args.unroll is None:
+    bpl = si.sub(lambda match: addInline(match, args.entryPoints, 1), bpl)
+
+  elif args.verifier == 'boogie':
     # put inline on procedures
     bpl = p.sub(lambda match: addInline(match, args.entryPoints, args.unroll), bpl)
+
   elif args.verifier == 'corral':
     # annotate entry points
     bpl = p.sub(lambda match: addEntryPoint(match, args.entryPoints), bpl)
+
   return bpl, options, clangOutput
 
 
