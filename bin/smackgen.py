--- conflicted
+++ resolved
@@ -104,7 +104,7 @@
   inputFile.close()
 
   p = re.compile('procedure\s+([^\s(]*)\s*\(')
-  si = re.compile('procedure\s+(\$static_init|__SMACK_.*|)\s*\(')
+  si = re.compile('procedure\s+(\$static_init|__SMACK_.*|assert_|assume_)\s*\(')
 
   if args.verifier == 'boogie' and args.unroll is None:
     bpl = si.sub(lambda match: addInline(match, args.entryPoints, 1), bpl)
@@ -112,12 +112,7 @@
   elif args.verifier == 'boogie':
     # put inline on procedures
     bpl = p.sub(lambda match: addInline(match, args.entryPoints, args.unroll), bpl)
-<<<<<<< HEAD
-
-  elif args.verifier == 'corral':
-=======
   elif args.verifier == 'corral' or args.verifier == 'duality':
->>>>>>> f83510e9
     # annotate entry points
     bpl = p.sub(lambda match: addEntryPoint(match, args.entryPoints), bpl)
 
